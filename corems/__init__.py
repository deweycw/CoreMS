--- conflicted
+++ resolved
@@ -1,9 +1,5 @@
 __author__ = 'Yuri E. Corilo'
-<<<<<<< HEAD
-__version__ = '2.0.11'
-=======
 __version__ = '2.1.0'
->>>>>>> d0ed67cc
 __doc__ = '''
 <div align="left">
 
