__author__ = "Yuri E. Corilo"
__date__ = "Jul 29, 2019"


from typing import List

import tqdm

from corems import chunks, timeit
from corems.encapsulation.constant import Labels
from corems.molecular_formula.factory.MolecularFormulaFactory import (
    LCMSLibRefMolecularFormula,
    MolecularFormula,
)
from corems.molecular_id.factory.MolecularLookupTable import MolecularCombinations
from corems.molecular_id.factory.molecularSQL import MolForm_SQL
from corems.ms_peak.factory.MSPeakClasses import _MSPeak

last_error = 0
last_dif = 0
closest_error = 0
error_average = 0
nbValues = 0


class SearchMolecularFormulas:
    """Class for searching molecular formulas in a mass spectrum.

    Parameters
    ----------
    mass_spectrum_obj : MassSpectrum
        The mass spectrum object.
    sql_db : MolForm_SQL, optional
        The SQL database object, by default None.
    first_hit : bool, optional
        Flag to indicate whether to skip peaks that already have a molecular formula assigned, by default False.
    find_isotopologues : bool, optional
        Flag to indicate whether to find isotopologues, by default True.

    Attributes
    ----------
    mass_spectrum_obj : MassSpectrum
        The mass spectrum object.
    sql_db : MolForm_SQL
        The SQL database object.
    first_hit : bool
        Flag to indicate whether to skip peaks that already have a molecular formula assigned.
    find_isotopologues : bool
        Flag to indicate whether to find isotopologues.


    Methods
    -------
    * run_search().
        Run the molecular formula search.
    * run_worker_mass_spectrum().
        Run the molecular formula search on the mass spectrum object.
    * run_worker_ms_peaks().
        Run the molecular formula search on the given list of mass spectrum peaks.
    * database_to_dict().
        Convert the database results to a dictionary.
    * run_molecular_formula().
        Run the molecular formula search on the given list of mass spectrum peaks.
    * search_mol_formulas().
        Search for molecular formulas in the mass spectrum.

    """

    def __init__(
        self,
        mass_spectrum_obj,
        sql_db=None,
        first_hit: bool = False,
        find_isotopologues: bool = True,
    ):
        self.first_hit = first_hit

        self.find_isotopologues = find_isotopologues

        self.mass_spectrum_obj = mass_spectrum_obj

        if not sql_db:
            self.sql_db = MolForm_SQL(
                url=mass_spectrum_obj.molecular_search_settings.url_database
            )

        else:
            self.sql_db = sql_db

    def __enter__(self):
        """Open the SQL database connection."""
        return self

    def __exit__(self, exc_type, exc_val, exc_tb):
        """Close the SQL database connection."""
        self.sql_db.close()

        return False

    def run_search(
        self,
        mspeaks: list,
        query: dict,
        min_abundance: float,
        ion_type: str,
        ion_charge: int,
        adduct_atom=None,
    ):
        """Run the molecular formula search.

        Parameters
        ----------
        mspeaks : list of MSPeak
            The list of mass spectrum peaks.
        query : dict
            The query dictionary containing the possible molecular formulas.
        min_abundance : float
            The minimum abundance threshold.
        ion_type : str
            The ion type.
        ion_charge : int
            The ion charge.
        adduct_atom : str, optional
            The adduct atom, by default None.
        """

        def get_formulas(nominal_overlay: float = 0.1):
            """
            Get the list of formulas based on the nominal overlay.

            Parameters
            ----------
            nominal_overlay : float, optional
                The nominal overlay, by default 0.1.

            Returns
            -------
            list
                The list of formulas.
            """
            nominal_mz = ms_peak.nominal_mz_exp

            defect_mass = ms_peak.mz_exp - nominal_mz
            nominal_masses = [nominal_mz]

            if (defect_mass) >= 1 - nominal_overlay:
                nominal_masses.append(nominal_mz + 1)
            elif (defect_mass) <= nominal_overlay:
                nominal_masses.append(nominal_mz - 1)

            list_formulas_candidates = []

            for nominal_mass in nominal_masses:
                if nominal_mass in query.keys():
                    list_formulas_candidates.extend(query.get(nominal_mass))

            return list_formulas_candidates

        all_assigned_indexes = list()

        # molecular_search_settings = self.mass_spectrum_obj.molecular_search_settings

        search_molfrom = SearchMolecularFormulaWorker(
            find_isotopologues=self.find_isotopologues
        )

        for ms_peak in mspeaks:
            # already assigned a molecular formula
            if self.first_hit:
                if ms_peak.is_assigned:
                    continue

            ms_peak_indexes = search_molfrom.find_formulas(
                get_formulas(),
                min_abundance,
                self.mass_spectrum_obj,
                ms_peak,
                ion_type,
                ion_charge,
                adduct_atom,
            )

            all_assigned_indexes.extend(ms_peak_indexes)

        # all_assigned_indexes = MolecularFormulaSearchFilters().filter_isotopologue(all_assigned_indexes, self.mass_spectrum_obj)

        # all_assigned_indexes = MolecularFormulaSearchFilters().filter_kendrick(all_assigned_indexes, self.mass_spectrum_obj)

        # MolecularFormulaSearchFilters().check_min_peaks(all_assigned_indexes, self.mass_spectrum_obj)
        # filter per min peaks per mono isotopic class

    def run_worker_mass_spectrum(self):
        """Run the molecular formula search on the mass spectrum object."""
        self.run_molecular_formula(
            self.mass_spectrum_obj.sort_by_abundance(), 
            print_time=self.mass_spectrum_obj.molecular_search_settings.verbose_processing
            )

    def run_worker_ms_peaks(self, ms_peaks):
        """Run the molecular formula search on the given list of mass spectrum peaks.

        Parameters
        ----------
        ms_peaks : list of MSPeak
            The list of mass spectrum peaks.
        """
        self.run_molecular_formula(
            ms_peaks,
            print_time=self.mass_spectrum_obj.molecular_search_settings.verbose_processing
        )

    @staticmethod
    def database_to_dict(classe_str_list, nominal_mzs, mf_search_settings, ion_charge):
        """Convert the database results to a dictionary.

        Parameters
        ----------
        classe_str_list : list
            The list of class strings.
        nominal_mzs : list
            The list of nominal m/z values.
        mf_search_settings : MolecularFormulaSearchSettings
            The molecular formula search settings.
        ion_charge : int
            The ion charge.

        Returns
        -------
        dict
            The dictionary containing the database results.
        """
        sql_db = MolForm_SQL(url=mf_search_settings.url_database)

        dict_res = {}

        if mf_search_settings.isProtonated:
            dict_res[Labels.protonated_de_ion] = sql_db.get_dict_by_classes(
                classe_str_list,
                Labels.protonated_de_ion,
                nominal_mzs,
                ion_charge,
                mf_search_settings,
            )

        if mf_search_settings.isRadical:
            dict_res[Labels.radical_ion] = sql_db.get_dict_by_classes(
                classe_str_list,
                Labels.radical_ion,
                nominal_mzs,
                ion_charge,
                mf_search_settings,
            )

        if mf_search_settings.isAdduct:
            adduct_list = (
                mf_search_settings.adduct_atoms_neg
                if ion_charge < 0
                else mf_search_settings.adduct_atoms_pos
            )
            dict_res[Labels.adduct_ion] = sql_db.get_dict_by_classes(
                classe_str_list,
                Labels.adduct_ion,
                nominal_mzs,
                ion_charge,
                mf_search_settings,
                adducts=adduct_list,
            )

        return dict_res

    @timeit(print_time=True)
    def run_molecular_formula(self, ms_peaks, **kwargs):
        """Run the molecular formula search on the given list of mass spectrum peaks.

        Parameters
        ----------
        ms_peaks : list of MSPeak
            The list of mass spectrum peaks.
        **kwargs
            Additional keyword arguments. 
            Most notably, print_time, which is a boolean flag to indicate whether to print the time 
            and passed to the timeit decorator.
        """
        ion_charge = self.mass_spectrum_obj.polarity
        min_abundance = self.mass_spectrum_obj.min_abundance
        nominal_mzs = self.mass_spectrum_obj.nominal_mz

        verbose = self.mass_spectrum_obj.molecular_search_settings.verbose_processing
        # reset average error, only relevant is average mass error method is being used
        SearchMolecularFormulaWorker(
            find_isotopologues=self.find_isotopologues
        ).reset_error()

        # check database for all possible molecular formula combinations based on the setting passed to self.mass_spectrum_obj.molecular_search_settings
        classes = MolecularCombinations(self.sql_db).runworker(
            self.mass_spectrum_obj.molecular_search_settings,
            print_time=self.mass_spectrum_obj.molecular_search_settings.verbose_processing
        )

        # split the database load to not blowout the memory
        # TODO add to the settings
        for classe_chunk in chunks(
            classes, self.mass_spectrum_obj.molecular_search_settings.db_chunk_size
        ):
            classes_str_list = [class_tuple[0] for class_tuple in classe_chunk]

            # load the molecular formula objs binned by ion type and heteroatoms classes, {ion type:{classe:[list_formula]}}
            # for adduct ion type a third key is added {atoms:{ion type:{classe:[list_formula]}}}
            dict_res = self.database_to_dict(
                classes_str_list,
                nominal_mzs,
                self.mass_spectrum_obj.molecular_search_settings,
                ion_charge,
            )

<<<<<<< HEAD
        def run():
            for classe_chunk in chunks(
                classes, self.mass_spectrum_obj.molecular_search_settings.db_chunk_size
            ):
                classes_str_list = [class_tuple[0] for class_tuple in classe_chunk]

                # load the molecular formula objs binned by ion type and heteroatoms classes, {ion type:{classe:[list_formula]}}
                # for adduct ion type a third key is added {atoms:{ion type:{classe:[list_formula]}}}
                dict_res = self.database_to_dict(
                    classes_str_list,
                    nominal_mzs,
                    self.mass_spectrum_obj.molecular_search_settings,
                    ion_charge,
                )
                pbar = tqdm.tqdm(classe_chunk, disable = not verbose)
                for classe_tuple in pbar:
                    # class string is a json serialized dict
                    classe_str = classe_tuple[0]
                    classe_dict = classe_tuple[1]

                    if self.mass_spectrum_obj.molecular_search_settings.isProtonated:
                        ion_type = Labels.protonated_de_ion
                        if verbose:
                            pbar.set_description_str(
                                desc="Started molecular formula search for class %s, (de)protonated "
                                % classe_str,
                                refresh=True,
                            )
=======
            pbar = tqdm.tqdm(classe_chunk)

            for classe_tuple in pbar:
                # class string is a json serialized dict
                classe_str = classe_tuple[0]
                classe_dict = classe_tuple[1]

                if self.mass_spectrum_obj.molecular_search_settings.isProtonated:
                    ion_type = Labels.protonated_de_ion

                    pbar.set_description_str(
                        desc="Started molecular formula search for class %s, (de)protonated "
                        % classe_str,
                        refresh=True,
                    )

                    candidate_formulas = dict_res.get(ion_type).get(classe_str)

                    if candidate_formulas:
                        self.run_search(
                            ms_peaks,
                            candidate_formulas,
                            min_abundance,
                            ion_type,
                            ion_charge,
                        )
>>>>>>> 24317c4f

                if self.mass_spectrum_obj.molecular_search_settings.isRadical:
                    pbar.set_description_str(
                        desc="Started molecular formula search for class %s, radical "
                        % classe_str,
                        refresh=True,
                    )

                    ion_type = Labels.radical_ion

                    candidate_formulas = dict_res.get(ion_type).get(classe_str)

<<<<<<< HEAD
                    if self.mass_spectrum_obj.molecular_search_settings.isRadical:
                        if verbose:
                            pbar.set_description_str(
                                desc="Started molecular formula search for class %s, radical "
                                % classe_str,
                                refresh=True,
                            )
=======
                    if candidate_formulas:
                        self.run_search(
                            ms_peaks,
                            candidate_formulas,
                            min_abundance,
                            ion_type,
                            ion_charge,
                        )
                # looks for adduct, used_atom_valences should be 0
                # this code does not support H exchance by halogen atoms
                if self.mass_spectrum_obj.molecular_search_settings.isAdduct:
                    pbar.set_description_str(
                        desc="Started molecular formula search for class %s, adduct "
                        % classe_str,
                        refresh=True,
                    )
>>>>>>> 24317c4f

                    ion_type = Labels.adduct_ion
                    dict_atoms_formulas = dict_res.get(ion_type)

                    for adduct_atom, dict_by_class in dict_atoms_formulas.items():
                        candidate_formulas = dict_by_class.get(classe_str)

                        if candidate_formulas:
                            self.run_search(
                                ms_peaks,
                                candidate_formulas,
                                min_abundance,
                                ion_type,
                                ion_charge,
                                adduct_atom=adduct_atom,
                            )
<<<<<<< HEAD
                    # looks for adduct, used_atom_valences should be 0
                    # this code does not support H exchance by halogen atoms
                    if self.mass_spectrum_obj.molecular_search_settings.isAdduct:
                        if verbose:
                            pbar.set_description_str(
                                desc="Started molecular formula search for class %s, adduct "
                                % classe_str,
                                refresh=True,
                            )

                        ion_type = Labels.adduct_ion
                        dict_atoms_formulas = dict_res.get(ion_type)

                        for adduct_atom, dict_by_class in dict_atoms_formulas.items():
                            candidate_formulas = dict_by_class.get(classe_str)

                            if candidate_formulas:
                                self.run_search(
                                    ms_peaks,
                                    candidate_formulas,
                                    min_abundance,
                                    ion_type,
                                    ion_charge,
                                    adduct_atom=adduct_atom,
                                )

        run()
=======
>>>>>>> 24317c4f
        self.sql_db.close()

    def search_mol_formulas(
        self,
        possible_formulas_list: List[MolecularFormula],
        ion_type: str,
        neutral_molform=True,
        find_isotopologues=True,
        adduct_atom=None,
    ) -> List[_MSPeak]:
        """Search for molecular formulas in the mass spectrum.

        Parameters
        ----------
        possible_formulas_list : list of MolecularFormula
            The list of possible molecular formulas.
        ion_type : str
            The ion type.
        neutral_molform : bool, optional
            Flag to indicate whether the molecular formulas are neutral, by default True.
        find_isotopologues : bool, optional
            Flag to indicate whether to find isotopologues, by default True.
        adduct_atom : str, optional
            The adduct atom, by default None.

        Returns
        -------
        list of MSPeak
            The list of mass spectrum peaks with assigned molecular formulas.
        """
        # neutral_molform: some reference files already present the formula on ion mode, for instance, bruker reference files
        #    if that is the case than turn neutral_molform off

        SearchMolecularFormulaWorker(find_isotopologues=find_isotopologues).reset_error(
            self.mass_spectrum_obj
        )

        initial_min_peak_bool = (
            self.mass_spectrum_obj.molecular_search_settings.use_min_peaks_filter
        )
        initial_runtime_kendrick_filter = (
            self.mass_spectrum_obj.molecular_search_settings.use_runtime_kendrick_filter
        )

        # Are the following 3 lines redundant?
        self.mass_spectrum_obj.molecular_search_settings.use_min_peaks_filter = False
        self.mass_spectrum_obj.molecular_search_settings.use_min_peaks_filter = (
            False  # TODO check this line
        )
        self.mass_spectrum_obj.molecular_search_settings.use_runtime_kendrick_filter = (
            False
        )

        possible_formulas_dict_nm = {}

        for mf in possible_formulas_list:
            if neutral_molform:
                nm = int(mf.protonated_mz)
            else:
                nm = int(mf.mz_nominal_calc)

            if nm in possible_formulas_dict_nm.keys():
                possible_formulas_dict_nm[nm].append(mf)

            else:
                possible_formulas_dict_nm[nm] = [mf]

        min_abundance = self.mass_spectrum_obj.min_abundance

        ion_type = ion_type

        self.run_search(
            self.mass_spectrum_obj,
            possible_formulas_dict_nm,
            min_abundance,
            ion_type,
            self.mass_spectrum_obj.polarity,
            adduct_atom=adduct_atom,
        )

        self.mass_spectrum_obj.molecular_search_settings.use_min_peaks_filter = (
            initial_min_peak_bool
        )
        self.mass_spectrum_obj.molecular_search_settings.use_runtime_kendrick_filter = (
            initial_runtime_kendrick_filter
        )

        mspeaks = [mspeak for mspeak in self.mass_spectrum_obj if mspeak.is_assigned]

        self.sql_db.close()

        return mspeaks


class SearchMolecularFormulaWorker:
    """Class for searching molecular formulas in a mass spectrum.

    Parameters
    ----------
    find_isotopologues : bool, optional
        Flag to indicate whether to find isotopologues, by default True.

    Attributes
    ----------
    find_isotopologues : bool
        Flag to indicate whether to find isotopologues.

    Methods
    -------
    * reset_error().
        Reset the error variables.
    * set_last_error().
        Set the last error.
    * find_formulas().
        Find the formulas.
    * calc_error().
        Calculate the error.
    """

    # TODO add reset error function
    # needs this wraper to pass the class to multiprocessing

    def __init__(self, find_isotopologues=True):
        self.find_isotopologues = find_isotopologues

    def __call__(self, args):
        """Call the find formulas function.

        Parameters
        ----------
        args : tuple
            The arguments.

        Returns
        -------
        list
            The list of mass spectrum peaks with assigned molecular formulas.
        """
        return self.find_formulas(*args)  # ,args[1]

    def reset_error(self):
        """Reset the error variables"""
        global last_error, last_dif, closest_error, error_average, nbValues
        last_error, last_dif, closest_error, nbValues = 0.0, 0.0, 0.0, 0.0

        error_average = 0

    def set_last_error(self, error, mass_spectrum_obj):
        """Set the last error.

        Parameters
        ----------
        error : float
            The error.
        mass_spectrum_obj : MassSpectrum
            The mass spectrum object.
        """
        # set the changes to the global variables, not internal ones
        global last_error, last_dif, closest_error, error_average, nbValues

        if mass_spectrum_obj.molecular_search_settings.error_method == "distance":
            dif = error - last_error
            if dif < last_dif:
                last_dif = dif
                closest_error = error
                mass_spectrum_obj.molecular_search_settings.min_ppm_error = (
                    closest_error
                    - mass_spectrum_obj.molecular_search_settings.mz_error_range
                )
                mass_spectrum_obj.molecular_search_settings.max_ppm_error = (
                    closest_error
                    + mass_spectrum_obj.molecular_search_settings.mz_error_range
                )

        elif mass_spectrum_obj.molecular_search_settings.error_method == "lowest":
            if error < last_error:
                mass_spectrum_obj.molecular_search_settings.min_ppm_error = (
                    error - mass_spectrum_obj.molecular_search_settings.mz_error_range
                )
                mass_spectrum_obj.molecular_search_settings.max_ppm_error = (
                    error + mass_spectrum_obj.molecular_search_settings.mz_error_range
                )
                last_error = error

        elif mass_spectrum_obj.molecular_search_settings.error_method == "symmetrical":
            mass_spectrum_obj.molecular_search_settings.min_ppm_error = (
                mass_spectrum_obj.molecular_search_settings.mz_error_average
                - mass_spectrum_obj.molecular_search_settings.mz_error_range
            )
            mass_spectrum_obj.molecular_search_settings.max_ppm_error = (
                mass_spectrum_obj.molecular_search_settings.mz_error_average
                + mass_spectrum_obj.molecular_search_settings.mz_error_range
            )

        elif mass_spectrum_obj.molecular_search_settings.error_method == "average":
            nbValues += 1
            error_average = error_average + ((error - error_average) / nbValues)
            mass_spectrum_obj.molecular_search_settings.min_ppm_error = (
                error_average
                - mass_spectrum_obj.molecular_search_settings.mz_error_range
            )
            mass_spectrum_obj.molecular_search_settings.max_ppm_error = (
                error_average
                + mass_spectrum_obj.molecular_search_settings.mz_error_range
            )

        else:
            # using set mass_spectrum_obj.molecular_search_settings.min_ppm_error  and max_ppm_error range
            pass

        # returns the error based on the selected method at mass_spectrum_obj.molecular_search_settings.method

    @staticmethod
    def calc_error(mz_exp, mz_calc, method="ppm"):
        """Calculate the error.

        Parameters
        ----------
        mz_exp : float
            The experimental m/z value.
        mz_calc : float
            The calculated m/z value.
        method : str, optional
            The method, by default 'ppm'.

        Raises
        -------
        Exception
            If the method is not ppm or ppb.

        Returns
        -------
        float
            The error.
        """

        if method == "ppm":
            multi_factor = 1_000_000

        elif method == "ppb":
            multi_factor = 1_000_000_000

        elif method == "perc":
            multi_factor = 100

        else:
            raise Exception(
                "method needs to be ppm or ppb, you have entered %s" % method
            )

        if mz_exp:
            return ((mz_exp - mz_calc) / mz_calc) * multi_factor

        else:
            raise Exception("Please set mz_calc first")

    def find_formulas(
        self,
        formulas,
        min_abundance,
        mass_spectrum_obj,
        ms_peak,
        ion_type,
        ion_charge,
        adduct_atom=None,
    ):
        """Find the formulas.

        Parameters
        ----------
        formulas : list of MolecularFormula
            The list of molecular formulas.
        min_abundance : float
            The minimum abundance threshold.
        mass_spectrum_obj : MassSpectrum
            The mass spectrum object.
        ms_peak : MSPeak
            The mass spectrum peak.
        ion_type : str
            The ion type.
        ion_charge : int
            The ion charge.
        adduct_atom : str, optional
            The adduct atom, by default None.

        Returns
        -------
        list of MSPeak
            The list of mass spectrum peaks with assigned molecular formulas.

        Notes
        -----
        Uses the closest error the next search (this is not ideal, it needs to use confidence
        metric to choose the right candidate then propagate the error using the error from the best candidate).
        It needs to add s/n to the equation.
        It need optimization to define the mz_error_range within a m/z unit since it is directly proportional
        with the mass, and inversely proportional to the rp. It's not linear, i.e., sigma mass.
        The idea it to correlate sigma to resolving power, signal to noise and sample complexity per mz unit.
        Method='distance'
        """
        mspeak_assigned_index = list()

        min_ppm_error = mass_spectrum_obj.molecular_search_settings.min_ppm_error
        max_ppm_error = mass_spectrum_obj.molecular_search_settings.max_ppm_error

        min_abun_error = mass_spectrum_obj.molecular_search_settings.min_abun_error
        max_abun_error = mass_spectrum_obj.molecular_search_settings.max_abun_error

        # f = open("abundance_error.txt", "a+")
        ms_peak_mz_exp, ms_peak_abundance = ms_peak.mz_exp, ms_peak.abundance
        # min_error = min([pmf.mz_error for pmf in possible_formulas])

        def mass_by_ion_type(possible_formula_obj):
            if ion_type == Labels.protonated_de_ion:
                return possible_formula_obj._protonated_mz(ion_charge)

            elif ion_type == Labels.radical_ion:
                return possible_formula_obj._radical_mz(ion_charge)

            elif ion_type == Labels.adduct_ion and adduct_atom:
                return possible_formula._adduct_mz(ion_charge, adduct_atom)

            else:
                # will return externally calculated mz if is set, #use on Bruker Reference list import
                # if the ion type is known the ion mass based on molecular formula ion type
                # if ion type is unknow will return neutral mass
                return possible_formula.mz_calc

        if formulas:
            if isinstance(formulas[0], LCMSLibRefMolecularFormula):
                possible_mf_class = True

            else:
                possible_mf_class = False

        for possible_formula in formulas:
            if possible_formula:
                error = self.calc_error(
                    ms_peak_mz_exp, mass_by_ion_type(possible_formula)
                )

                # error = possible_formula.mz_error

                if min_ppm_error <= error <= max_ppm_error:
                    # update the error

                    self.set_last_error(error, mass_spectrum_obj)

                    # add molecular formula match to ms_peak

                    # get molecular formula dict from sql obj
                    # formula_dict = pickle.loads(possible_formula.mol_formula)
                    # if possible_mf_class:

                    #    molecular_formula = deepcopy(possible_formula)

                    # else:

                    formula_dict = possible_formula.to_dict()
                    # create the molecular formula obj to be stored
                    if possible_mf_class:
                        molecular_formula = LCMSLibRefMolecularFormula(
                            formula_dict,
                            ion_charge,
                            ion_type=ion_type,
                            adduct_atom=adduct_atom,
                        )

                        molecular_formula.name = possible_formula.name
                        molecular_formula.kegg_id = possible_formula.kegg_id
                        molecular_formula.cas = possible_formula.cas

                    else:
                        molecular_formula = MolecularFormula(
                            formula_dict,
                            ion_charge,
                            ion_type=ion_type,
                            adduct_atom=adduct_atom,
                        )
                    # add the molecular formula obj to the mspeak obj
                    # add the mspeak obj and it's index for tracking next assignment step

                    if self.find_isotopologues:
                        # calculates isotopologues
                        isotopologues = molecular_formula.isotopologues(
                            min_abundance,
                            ms_peak_abundance,
                            mass_spectrum_obj.dynamic_range,
                        )

                        # search for isotopologues
                        for isotopologue_formula in isotopologues:
                            molecular_formula.expected_isotopologues.append(
                                isotopologue_formula
                            )
                            # move this outside to improve preformace
                            # we need to increase the search space to -+1 m_z
                            first_index, last_index = (
                                mass_spectrum_obj.get_nominal_mz_first_last_indexes(
                                    isotopologue_formula.mz_nominal_calc
                                )
                            )

                            for ms_peak_iso in mass_spectrum_obj[
                                first_index:last_index
                            ]:
                                error = self.calc_error(
                                    ms_peak_iso.mz_exp, isotopologue_formula.mz_calc
                                )

                                if min_ppm_error <= error <= max_ppm_error:
                                    # need to define error distribution for abundance measurements

                                    # if mass_spectrum_obj.is_centroid:

                                    abundance_error = self.calc_error(
                                        isotopologue_formula.abundance_calc,
                                        ms_peak_iso.abundance,
                                        method="perc",
                                    )

                                    # area_error = self.calc_error(ms_peak.area, ms_peak_iso.area, method='perc')

                                    # margin of error was set empirically/ needs statistical calculation
                                    #  of margin of error for the measurement of the abundances
                                    if (
                                        min_abun_error
                                        <= abundance_error
                                        <= max_abun_error
                                    ):
                                        # update the error

                                        self.set_last_error(error, mass_spectrum_obj)

                                        # isotopologue_formula.mz_error = error

                                        # isotopologue_formula.area_error = area_error

                                        # isotopologue_formula.abundance_error = abundance_error

                                        isotopologue_formula.mspeak_index_mono_isotopic = ms_peak.index

                                        mono_isotopic_formula_index = len(ms_peak)

                                        isotopologue_formula.mspeak_index_mono_isotopic = ms_peak.index

                                        isotopologue_formula.mono_isotopic_formula_index = mono_isotopic_formula_index

                                        # add mspeaks isotopologue index to the mono isotopic MolecularFormula obj and the respective formula position

                                        # add molecular formula match to ms_peak
                                        x = ms_peak_iso.add_molecular_formula(
                                            isotopologue_formula
                                        )

                                        molecular_formula.mspeak_mf_isotopologues_indexes.append(
                                            (ms_peak_iso.index, x)
                                        )
                                        # add mspeaks mono isotopic index to the isotopologue MolecularFormula obj

                    y = ms_peak.add_molecular_formula(molecular_formula)

                    mspeak_assigned_index.append((ms_peak.index, y))

        return mspeak_assigned_index


class SearchMolecularFormulasLC():
    """Class for searching molecular formulas in a LC object.

    Parameters
    ----------
    lcms_obj : LC
        The LC object.
    sql_db : MolForm_SQL, optional
        The SQL database object, by default None.
    first_hit : bool, optional
        Flag to indicate whether to skip peaks that already have a molecular formula assigned, by default False.
    find_isotopologues : bool, optional
        Flag to indicate whether to find isotopologues, by default True.

    Methods
    -------

    * run_untargeted_worker_ms1().
        Run untargeted molecular formula search on the ms1 mass spectrum.
    * run_target_worker_ms1().
        Run targeted molecular formula search on the ms1 mass spectrum.

    """

    def __init__(self, lcms_obj, sql_db=None, first_hit=False, find_isotopologues=True):
        self.first_hit = first_hit

        self.find_isotopologues = find_isotopologues

        self.lcms_obj = lcms_obj

        if not sql_db:
            self.sql_db = MolForm_SQL(
                url=self.lcms_obj.parameters.mass_spectrum['ms1'].molecular_search.url_database
            )

        else:
            self.sql_db = sql_db

    def search_spectra_against_candidates(self, mass_spectrum_list, ms_peaks_list, candidate_formulas, ion_type, ion_charge):
        """Search the mass spectrum peaks against the candidate formulas.

        Parameters
        ----------
        mass_spectrum_list : list of MassSpectrum
            The list of mass spectra to perform the search on.
        ms_peaks_list : list of lists of MSPeak objects
            The list of mass spectrum peaks to search within each mass spectrum.
        candidate_formulas : dict
            The candidate formulas.
        ion_type : str
            The ion type.
        ion_charge : int
            The ion charge.
        """
        for mass_spectrum, ms_peaks in zip(mass_spectrum_list, ms_peaks_list):
            single_ms_search = SearchMolecularFormulas(
                mass_spectrum,
                sql_db=self.sql_db,
                first_hit=self.first_hit,
                find_isotopologues=self.find_isotopologues,
            )
            single_ms_search.run_search(
                ms_peaks,
                candidate_formulas,
                mass_spectrum.min_abundance,
                ion_type,
                ion_charge,
            )

    def bulk_run_molecular_formula_search(self, mass_spectrum_list, ms_peaks_list, mass_spectrum_setting_key='ms1'):
        """Run the molecular formula search on the given list of mass spectra

        Parameters
        ----------
        mass_spectrum_list : list of MassSpectrum
            The list of mass spectra to search.
        ms_peaks_list : list of lists of MSPeak objects 
            The mass peaks to perform molecular formula search within each mass spectrum
        mass_spectrum_setting_key : str, optional
            The mass spectrum setting key, by default 'ms1'.
            This is used to get the appropriate molecular search settings from the LCMSBase object
        """
        # Set min_abundance and nominal_mzs
        if self.lcms_obj.polarity == "positive":
            ion_charge = 1
        elif self.lcms_obj.polarity == "negative":
            ion_charge = -1
        else:
            raise ValueError("Polarity must be either 'positive' or 'negative'")
        
        # Check that the length of the mass spectrum list and the ms_peaks list are the same
        if len(mass_spectrum_list) != len(ms_peaks_list):
            raise ValueError("The length of the mass spectrum list and the ms_peaks list must be the same")
        
        nominal_mzs = [x.nominal_mz for x in mass_spectrum_list]
        nominal_mzs = list(set([item for sublist in nominal_mzs for item in sublist]))

        # reset average error, only relevant is average mass error method is being used
        SearchMolecularFormulaWorker(
            find_isotopologues=self.find_isotopologues
        ).reset_error()

        # check database for all possible molecular formula combinations based on the setting passed to self.mass_spectrum_obj.molecular_search_settings
        classes = MolecularCombinations(self.sql_db).runworker(
            self.lcms_obj.parameters.mass_spectrum[mass_spectrum_setting_key].molecular_search
        )
        
        # split the database load to not blowout the memory
        for classe_chunk in chunks(
            classes, self.lcms_obj.parameters.mass_spectrum[mass_spectrum_setting_key].molecular_search.db_chunk_size
        ):
            classes_str_list = [class_tuple[0] for class_tuple in classe_chunk]

            # load the molecular formula objs binned by ion type and heteroatoms classes, {ion type:{classe:[list_formula]}}
            # for adduct ion type a third key is added {atoms:{ion type:{classe:[list_formula]}}}
            dict_res = SearchMolecularFormulas.database_to_dict(
                classes_str_list,
                nominal_mzs,
                self.lcms_obj.parameters.mass_spectrum[mass_spectrum_setting_key].molecular_search,
                ion_charge,
            )

            pbar = tqdm.tqdm(classe_chunk)
            for classe_tuple in pbar:
                # class string is a json serialized dict
                classe_str = classe_tuple[0]

                # Perform search for (de)protonated ion type
                if self.lcms_obj.parameters.mass_spectrum[mass_spectrum_setting_key].molecular_search.isProtonated:
                    ion_type = Labels.protonated_de_ion

                    pbar.set_description_str(
                        desc="Started molecular formula search for class %s, (de)protonated "
                        % classe_str,
                        refresh=True,
                    )

                    candidate_formulas = dict_res.get(ion_type).get(classe_str)

                    if candidate_formulas:
                        self.search_spectra_against_candidates(
                            mass_spectrum_list=mass_spectrum_list,
                            ms_peaks_list=ms_peaks_list,
                            candidate_formulas=candidate_formulas,
                            ion_type=ion_type,
                            ion_charge=ion_charge
                        )


                # Perform search for radical ion type
                if self.lcms_obj.parameters.mass_spectrum[mass_spectrum_setting_key].molecular_search.isRadical:
                    pbar.set_description_str(
                        desc="Started molecular formula search for class %s, radical "
                        % classe_str,
                        refresh=True,
                    )

                    ion_type = Labels.radical_ion

                    candidate_formulas = dict_res.get(ion_type).get(classe_str)

                    if candidate_formulas:
                        self.search_spectra_against_candidates(
                            mass_spectrum_list=mass_spectrum_list,
                            ms_peaks_list=ms_peaks_list,
                            candidate_formulas=candidate_formulas,
                            ion_type=ion_type,
                            ion_charge=ion_charge
                        )

                # Perform search for adduct ion type
                # looks for adduct, used_atom_valences should be 0
                # this code does not support H exchance by halogen atoms
                if self.lcms_obj.parameters.mass_spectrum[mass_spectrum_setting_key].molecular_search.isAdduct:
                    pbar.set_description_str(
                        desc="Started molecular formula search for class %s, adduct "
                        % classe_str,
                        refresh=True,
                    )

                    ion_type = Labels.adduct_ion
                    dict_atoms_formulas = dict_res.get(ion_type)

                    for adduct_atom, dict_by_class in dict_atoms_formulas.items():
                        candidate_formulas = dict_by_class.get(classe_str)

                        if candidate_formulas:
                            self.search_spectra_against_candidates(
                                mass_spectrum_list=mass_spectrum_list,
                                ms_peaks_list=ms_peaks_list,
                                candidate_formulas=candidate_formulas,
                                ion_type=ion_type,
                                ion_charge=ion_charge
                            )
        self.sql_db.close()
        
    def run_mass_feature_search(self):
        """Run the molecular formula search on the mass features."""
        mass_features_df = self.lcms_obj.mass_features_to_df()

        # Get the list of mass spectrum to search and peaks to search with each mass spectrum
        scan_list = mass_features_df.apex_scan.unique()
        mass_spectrum_list = [self.lcms_obj._ms[x] for x in scan_list]
        ms_peaks = []
        for scan in scan_list:
            mf_df_scan = mass_features_df[mass_features_df.apex_scan == scan]
            peaks_to_search = [
                self.lcms_obj.mass_features[x].ms1_peak for x in mf_df_scan.index.tolist()
            ]
            ms_peaks.append(peaks_to_search)
        self.bulk_run_molecular_formula_search(mass_spectrum_list, ms_peaks)
    
    def run_untargeted_worker_ms1(self):
        """Run untargeted molecular formula search on the ms1 mass spectrum."""
        # do molecular formula based on the parameters set for ms1 search
        for peak in self.lcms_obj:
            self.mass_spectrum_obj = peak.mass_spectrum
            self.run_molecular_formula(
                peak.mass_spectrum.sort_by_abundance(),
                print_time=self.lcms_obj.parameters.lc_ms.verbose_processing
                )

    def run_target_worker_ms1(self):
        """Run targeted molecular formula search on the ms1 mass spectrum."""
        # do molecular formula based on the external molecular reference list
        verbose = self.lcms_obj.parameters.lc_ms.verbose_processing
        if verbose:
            pbar = tqdm.tqdm(self.lcms_obj)

        for peak in self.lcms_obj:
            if verbose:
                pbar.set_description_str(
                    desc=f"Started molecular formulae search for mass spectrum at RT {peak.retention_time} s",
                    refresh=True,
                )

            self.mass_spectrum_obj = peak.mass_spectrum

            ion_charge = self.mass_spectrum_obj.polarity

            candidate_formulas = peak.targeted_molecular_formulas

            for i in candidate_formulas:
                if verbose:
                    print(i)
            if self.mass_spectrum_obj.molecular_search_settings.isProtonated:
                ion_type = Labels.protonated_de_ion

                # ms_peaks_assigned = self.search_mol_formulas(peak.targeted_molecular_formulas, ion_type, find_isotopologues=True)

                self.search_mol_formulas(
                    candidate_formulas, ion_type, find_isotopologues=True
                )

            if self.mass_spectrum_obj.molecular_search_settings.isRadical:
                ion_type = Labels.radical_ion

                # ms_peaks_assigned = self.search_mol_formulas(peak.targeted_molecular_formulas, ion_type, find_isotopologues=True)
                self.search_mol_formulas(
                    candidate_formulas, ion_type, find_isotopologues=True
                )

            if self.mass_spectrum_obj.molecular_search_settings.isAdduct:
                ion_type = Labels.adduct_ion

                adduct_list = (
                    self.mass_spectrum_obj.molecular_search_settings.adduct_atoms_neg
                    if ion_charge < 0
                    else self.mass_spectrum_obj.molecular_search_settings.adduct_atoms_pos
                )

                for adduct_atom in adduct_list:
                    self.search_mol_formulas(
                        candidate_formulas,
                        ion_type,
                        find_isotopologues=True,
                        adduct_atom=adduct_atom,
                    )<|MERGE_RESOLUTION|>--- conflicted
+++ resolved
@@ -276,10 +276,6 @@
         ----------
         ms_peaks : list of MSPeak
             The list of mass spectrum peaks.
-        **kwargs
-            Additional keyword arguments. 
-            Most notably, print_time, which is a boolean flag to indicate whether to print the time 
-            and passed to the timeit decorator.
         """
         ion_charge = self.mass_spectrum_obj.polarity
         min_abundance = self.mass_spectrum_obj.min_abundance
@@ -312,39 +308,7 @@
                 self.mass_spectrum_obj.molecular_search_settings,
                 ion_charge,
             )
-
-<<<<<<< HEAD
-        def run():
-            for classe_chunk in chunks(
-                classes, self.mass_spectrum_obj.molecular_search_settings.db_chunk_size
-            ):
-                classes_str_list = [class_tuple[0] for class_tuple in classe_chunk]
-
-                # load the molecular formula objs binned by ion type and heteroatoms classes, {ion type:{classe:[list_formula]}}
-                # for adduct ion type a third key is added {atoms:{ion type:{classe:[list_formula]}}}
-                dict_res = self.database_to_dict(
-                    classes_str_list,
-                    nominal_mzs,
-                    self.mass_spectrum_obj.molecular_search_settings,
-                    ion_charge,
-                )
-                pbar = tqdm.tqdm(classe_chunk, disable = not verbose)
-                for classe_tuple in pbar:
-                    # class string is a json serialized dict
-                    classe_str = classe_tuple[0]
-                    classe_dict = classe_tuple[1]
-
-                    if self.mass_spectrum_obj.molecular_search_settings.isProtonated:
-                        ion_type = Labels.protonated_de_ion
-                        if verbose:
-                            pbar.set_description_str(
-                                desc="Started molecular formula search for class %s, (de)protonated "
-                                % classe_str,
-                                refresh=True,
-                            )
-=======
-            pbar = tqdm.tqdm(classe_chunk)
-
+            pbar = tqdm.tqdm(classe_chunk, disable = not verbose)
             for classe_tuple in pbar:
                 # class string is a json serialized dict
                 classe_str = classe_tuple[0]
@@ -352,12 +316,12 @@
 
                 if self.mass_spectrum_obj.molecular_search_settings.isProtonated:
                     ion_type = Labels.protonated_de_ion
-
-                    pbar.set_description_str(
-                        desc="Started molecular formula search for class %s, (de)protonated "
-                        % classe_str,
-                        refresh=True,
-                    )
+                    if verbose:
+                        pbar.set_description_str(
+                            desc="Started molecular formula search for class %s, (de)protonated "
+                            % classe_str,
+                            refresh=True,
+                        )
 
                     candidate_formulas = dict_res.get(ion_type).get(classe_str)
 
@@ -369,28 +333,19 @@
                             ion_type,
                             ion_charge,
                         )
->>>>>>> 24317c4f
 
                 if self.mass_spectrum_obj.molecular_search_settings.isRadical:
-                    pbar.set_description_str(
-                        desc="Started molecular formula search for class %s, radical "
-                        % classe_str,
-                        refresh=True,
-                    )
+                    if verbose:
+                        pbar.set_description_str(
+                            desc="Started molecular formula search for class %s, radical "
+                            % classe_str,
+                            refresh=True,
+                        )
 
                     ion_type = Labels.radical_ion
 
                     candidate_formulas = dict_res.get(ion_type).get(classe_str)
 
-<<<<<<< HEAD
-                    if self.mass_spectrum_obj.molecular_search_settings.isRadical:
-                        if verbose:
-                            pbar.set_description_str(
-                                desc="Started molecular formula search for class %s, radical "
-                                % classe_str,
-                                refresh=True,
-                            )
-=======
                     if candidate_formulas:
                         self.run_search(
                             ms_peaks,
@@ -402,12 +357,12 @@
                 # looks for adduct, used_atom_valences should be 0
                 # this code does not support H exchance by halogen atoms
                 if self.mass_spectrum_obj.molecular_search_settings.isAdduct:
-                    pbar.set_description_str(
-                        desc="Started molecular formula search for class %s, adduct "
-                        % classe_str,
-                        refresh=True,
-                    )
->>>>>>> 24317c4f
+                    if verbose:
+                        pbar.set_description_str(
+                            desc="Started molecular formula search for class %s, adduct "
+                            % classe_str,
+                            refresh=True,
+                        )
 
                     ion_type = Labels.adduct_ion
                     dict_atoms_formulas = dict_res.get(ion_type)
@@ -424,36 +379,6 @@
                                 ion_charge,
                                 adduct_atom=adduct_atom,
                             )
-<<<<<<< HEAD
-                    # looks for adduct, used_atom_valences should be 0
-                    # this code does not support H exchance by halogen atoms
-                    if self.mass_spectrum_obj.molecular_search_settings.isAdduct:
-                        if verbose:
-                            pbar.set_description_str(
-                                desc="Started molecular formula search for class %s, adduct "
-                                % classe_str,
-                                refresh=True,
-                            )
-
-                        ion_type = Labels.adduct_ion
-                        dict_atoms_formulas = dict_res.get(ion_type)
-
-                        for adduct_atom, dict_by_class in dict_atoms_formulas.items():
-                            candidate_formulas = dict_by_class.get(classe_str)
-
-                            if candidate_formulas:
-                                self.run_search(
-                                    ms_peaks,
-                                    candidate_formulas,
-                                    min_abundance,
-                                    ion_type,
-                                    ion_charge,
-                                    adduct_atom=adduct_atom,
-                                )
-
-        run()
-=======
->>>>>>> 24317c4f
         self.sql_db.close()
 
     def search_mol_formulas(
