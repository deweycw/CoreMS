__author__ = 'Yuri E. Corilo'
__date__ = 'Jul 02, 2019'

import dataclasses
import os
from typing import List, Dict

from corems.encapsulation.constant import Atoms, Labels

@dataclasses.dataclass
class TransientSetting:
    """Transient processing settings class

    Attributes
    ----------
    implemented_apodization_function : tuple
        Available apodization functions
    apodization_method : str
        Apodization function to use. Hanning is a good default for Fourier transform magnitude mode. For absorption mode processing, Half-Sine or Half-Kaiser may be more appropriate.
    number_of_truncations : int
        How many times to truncate the transient prior to Fourier transform
    number_of_zero_fills : int
        How many times to zero fille the transient prior to Fourier transform.
    next_power_of_two : bool
        If True, zero fill to the next power of two after the new length of len(transient)+(number_of_zero_fills*len(transient)). 
    kaiser_beta : float
        Beta parameter for Kaiser or Half-Kaiser apodisation function. 0 is rectangular,  5 is similar to Hamming,
        6 is similar to hanning, and 8.6 is similar to Blackman (from numpy docs)

    """
    implemented_apodization_function: tuple = ('Hamming', 'Hanning', 'Blackman','Full-Sine','Half-Sine','Kaiser','Half-Kaiser')
    apodization_method: str = 'Hanning'
    number_of_truncations: int = 0
    number_of_zero_fills: int = 1
    next_power_of_two: bool = False
    kaiser_beta: float = 8.6

    def __post_init__(self):

        # enforce datatype
        for field in dataclasses.fields(self):
            value = getattr(self, field.name)
            if not isinstance(value, field.type):

                value = field.type(value)
                setattr(self, field.name, value)

@dataclasses.dataclass
class DataInputSetting:
    """Data input settings class
    
    Attributes
    ----------
    header_translate : dict
        Dictionary with the header labels to be translated to the corems labels. For example, {'m/z':'m/z', 'Resolving Power':'Resolving Power', 'Abundance':'Abundance' , 'S/N':'S/N'}
    """
    # add to this dict the VALUES to match your labels, THE ORDER WON"T MATTER
    # "column_translate" : {"m/z":"m/z", "Resolving Power":"Resolving Power", "Abundance":"Abundance" , "S/N":"S/N"}
    header_translate: dict = dataclasses.field(default_factory=dict)

    def __post_init__(self):

        self.header_translate = {'m/z': Labels.mz, 
                                 'mOz': Labels.mz,
                                 'Mass': Labels.mz,
                                 'Resolving Power': Labels.rp,
                                 'Res.': Labels.rp,
                                 'resolution': Labels.rp,
                                 'Intensity': Labels.abundance,
                                 'Peak Height': Labels.abundance,
                                 'I': Labels.abundance,
                                 'Abundance': Labels.abundance,
                                 'abs_abu': Labels.abundance,
                                 'Signal/Noise': Labels.s2n,
                                 'S/N': Labels.s2n,
                                 'sn': Labels.s2n}

    def add_mz_label(self, label):
        """Add a label to the header_translate dictionary to be translated to the corems label for mz."""
        self.header_translate[label] = Labels.mz

    def add_peak_height_label(self, label):
        """Add a label to the header_translate dictionary to be translated to the corems label for peak height."""

        self.header_translate[label] = Labels.abundance

    def add_sn_label(self, label):
        """Add a label to the header_translate dictionary to be translated to the corems label for signal to noise."""
        self.header_translate[label] = Labels.s2n

    def add_resolving_power_label(self, label):
        """Add a label to the header_translate dictionary to be translated to the corems label for resolving power."""
        self.header_translate[label] = Labels.rp

@dataclasses.dataclass
class LiquidChromatographSetting:
    """Liquid chromatograph processing settings class

    Attributes
    ----------
    scans : list or tuple, optional
        List of select scan to average or a tuple containing the range to average. Default is (0, 1).
    eic_tolerance_ppm : float, optional
        Mass tolerance in ppm for extracted ion chromatogram peak detection. Default is 5.
    correct_eic_baseline : bool, optional
        If True, correct the baseline of the extracted ion chromatogram. Default is True.
    smooth_window : int, optional
        Window size for smoothing the ion chromatogram (extracted or total). Default is 5.
    smooth_method : str, optional
        Smoothing method to use. Default is 'savgol'. Other options are 'hanning', 'blackman', 'bartlett', 'flat', 'boxcar'.
    implemented_smooth_method : tuple, optional
        Smoothing methods that can be implemented. Values are ('savgol', 'hanning', 'blackman', 'bartlett', 'flat', 'boxcar').
    savgol_pol_order : int, optional
        Polynomial order for Savitzky-Golay smoothing. Default is 2.
    peak_height_max_percent : float, optional
        1-100 % used for baseline detection use 0.1 for second_derivative and 10 for other methods. Default is 10.
    peak_max_prominence_percent : float, optional
        1-100 % used for baseline detection. Default is 1.
    peak_derivative_threshold : float, optional
        Threshold for defining derivative crossing. Default is 0.0005.
    min_peak_datapoints : float, optional
        minimum data point to define a chromatografic peak. Default is 5.
    noise_threshold_method : str, optional
        Method for detecting noise threshold. Default is 'manual_relative_abundance'.
    noise_threshold_methods_implemented : tuple, optional
        Methods for detected noise threshold that can be implemented. Default is ('auto_relative_abundance', 'manual_relative_abundance', 'second_derivative').
    peak_height_min_percent : float, optional
        0-100 % used for peak detection. Default is 0.1.
    eic_signal_threshold : float, optional
        0-100 % used for extracted ion chromatogram peak detection. Default is 0.01.
    eic_buffer_time : float, optional
        Buffer time to add to the start and end of the plot of the extracted ion chromatogram, in minutes. Default is 1.5.
    ph_smooth_it : int, optional
        Number of iterations to use for smoothing prior to finding mass features. 
        Called within the PHCalculations.find_mass_features_ph() method. Default is 7.
    ph_smooth_radius_mz : int, optional
        Radius in m/z steps (not daltons) for smoothing prior to finding mass features. 
        Called within the PHCalculations.find_mass_features_ph() method. Default is 0.
    ph_smooth_radius_scan : int, optional
        Radius in scan steps for smoothing prior to finding mass features. 
        Called within the PHCalculations.find_mass_features_ph() method. Default is 3.
    ph_inten_min_rel : int, optional
        Relative minimum intensity to use for finding mass features. 
        Calculated as a fraction of the maximum intensity of the unprocessed profile data (mz, scan).
        Called within the PH_Calculations.find_mass_features() method. Default is 0.001.
    ph_persis_min_rel : int, optional
        Relative minimum persistence for retaining mass features. 
        Calculated as a fraction of the maximum intensity of the unprocessed profile data (mz, scan).
        Should be greater to or equal to ph_inten_min_rel.
        Called within the PH_Calculations.find_mass_features() method. Default is 0.001.
    mass_feature_cluster_mz_tolerance_rel : float, optional
        Relative m/z tolerance to use for clustering mass features. 
        Called with the PHCalculations.cluster_mass_features() and the LCCalculations.deconvolute_ms1_mass_features() methods.
        Default is 5E-6 (5 ppm).
    mass_feature_cluster_rt_tolerance : float, optional
        Retention time tolerance to use for clustering mass features, in minutes. 
        Called with the PHCalculations.cluster_mass_features() and the LCCalculations.deconvolute_ms1_mass_features() methods. 
        Default is 0.2.
    ms1_scans_to_average : int, optional
        Number of MS1 scans to average for mass-feature associated m/zs. 
        Called within the LCMSBase.add_associated_ms1() method. Default is 1. 
    ms1_deconvolution_corr_min : float, optional
        Minimum correlation to use for deconvoluting MS1 mass features. 
        Called within the LCCalculations.deconvolute_ms1_mass_features() method. 
        Default is 0.8.
    ms2_dda_rt_tolerance : float, optional
        Retention time tolerance to use for associating MS2 spectra to mass features, in minutes. Called within the LCMSBase.add_associated_ms2_dda() method. Default is 0.15.
    ms2_dda_mz_tolerance : float, optional
        Mass tolerance to use for associating MS2 spectra to mass features. Called within the LCMSBase.add_associated_ms2_dda() method. Default is 0.05.
    ms2_min_fe_score : float, optional
        Minimum flash entropy for retaining MS2 annotations. Called within the LCMSSpectralSearch.fe_search() method. Default is 0.2.
    search_as_lipids : bool, optional
        If True, prepare the database for lipid searching. Called within the LCMSSpectralSearch.fe_prep_search_db() method. Default is False.
    include_fragment_types : bool, optional
        If True, include fragment types in the database. Called within the LCMSSpectralSearch.fe_search() and related methods. Default is False.
    verbose_processing : bool, optional
        If True, print verbose processing information. Default is True.
    """
    scans: list | tuple = (-1,-1)

    # Parameters used for generating EICs and performing 1D peak picking and EIC/TIC smoothing
    eic_tolerance_ppm: float = 5
    correct_eic_baseline = True
    smooth_window: int = 5
    smooth_method: str = 'savgol'
    implemented_smooth_method: tuple = ('savgol', 'hanning', 'blackman', 'bartlett', 'flat', 'boxcar')
    savgol_pol_order: int = 2
    peak_height_max_percent: float = 10  
    peak_max_prominence_percent: float = 1
    peak_derivative_threshold:float = 0.0005
    min_peak_datapoints: float = 5
    noise_threshold_method: str = 'manual_relative_abundance'
    noise_threshold_methods_implemented: tuple = ('auto_relative_abundance', 'manual_relative_abundance', 'second_derivative')
    peak_height_min_percent: float = 0.1  
    eic_signal_threshold: float = 0.01  
    eic_buffer_time = 1.5

    # Parameters used for 2D peak picking
    peak_picking_method: str  = "persistent homology"
    implemented_peak_picking_methods: tuple =  ('persistent homology',)

    # Parameters used in persistent homology calculations
    ph_smooth_it = 1
    ph_smooth_radius_mz = 0
    ph_smooth_radius_scan = 1
    ph_inten_min_rel = 0.001
    ph_persis_min_rel = 0.001

    # Parameters used to cluster mass features
    mass_feature_cluster_mz_tolerance_rel: float = 5E-6
    mass_feature_cluster_rt_tolerance: float = 0.3

    # Parameters used in associating MS1 and MS2 spectra to LCMS mass features and deconvoluting MS1 mass features
    ms1_scans_to_average: int = 1
    ms1_deconvolution_corr_min: float = 0.8
    ms2_dda_rt_tolerance: float = 0.15
    ms2_dda_mz_tolerance: float = 0.05

    # Parameters used for flash entropy searching and database preparation
    ms2_min_fe_score: float = 0.2
    search_as_lipids: bool = False
    include_fragment_types: bool = False

<<<<<<< HEAD
    # Parameters used for saving the data
    export_profile_spectra: bool = False
    export_eics: bool = True
    export_unprocessed_ms1: bool = False
=======
    # Parameters used for verbose processing
    verbose_processing: bool = True
>>>>>>> b2512932

    def __post_init__(self):
        # enforce datatype
        for field in dataclasses.fields(self):
            value = getattr(self, field.name)
            if not isinstance(value, field.type):

                value = field.type(value)
                setattr(self, field.name, value)

@dataclasses.dataclass
class MassSpectrumSetting:
    """Mass spectrum processing settings class

    Attributes
    ----------
    noise_threshold_method : str, optional
        Method for detecting noise threshold. Default is 'log'.
    noise_threshold_methods_implemented : tuple, optional
        Methods for detected noise threshold that can be implemented. Default is ('minima', 'signal_noise', 'relative_abundance', 'absolute_abundance', 'log').
    noise_threshold_min_std : int, optional
        Minumum value for noise thresholding when using 'minima' noise threshold method. Default is 6.
    noise_threshold_min_s2n : float, optional
        Minimum value for noise thresholding when using 'signal_noise' noise threshold method. Default is 4.
    noise_threshold_min_relative_abundance : float, optional
        Minimum value for noise thresholding when using 'relative_abundance' noise threshold method. Note that this is a percentage value. Default is 6 (6%).
    noise_threshold_absolute_abundance : float, optional
        Minimum value for noise thresholding when using 'absolute_abundance' noise threshold method. Default is 1_000_000.
    noise_threshold_log_nsigma : int, optional
        Number of standard deviations to use when using 'log' noise threshold method. Default is 6.
    noise_threshold_log_nsigma_corr_factor : float, optional
        Correction factor for log noise threshold method. Default is 0.463.
    noise_threshold_log_nsigma_bins : int, optional
        Number of bins to use for histogram when using 'log' noise threshold method. Default is 500.
    noise_min_mz : float, optional
        Minimum m/z to use for noise thresholding. Default is 50.0.
    noise_max_mz : float, optional
        Maximum m/z to use for noise thresholding. Default is 1200.0.
    min_picking_mz : float, optional
        Minimum m/z to use for peak picking. Default is 50.0.
    max_picking_mz : float, optional
        Maximum m/z to use for peak picking. Default is 1200.0.
    picking_point_extrapolate : int, optional
        How many data points (in each direction) to extrapolate the mz axis and 0 pad the abundance axis. Default is 3.
        Recommend 3 for reduced profile data or if peak picking faults
    calib_minimize_method : str, optional
        Minimization method to use for calibration. Default is 'Powell'.
    calib_pol_order : int, optional
        Polynomial order to use for calibration. Default is 2.
    max_calib_ppm_error : float, optional
        Maximum ppm error to use for calibration. Default is 1.0.
    min_calib_ppm_error : float, optional
        Minimum ppm error to use for calibration. Default is -1.0.
    calib_sn_threshold : float, optional
        Signal to noise threshold to use for calibration. Default is 2.0.
    calibration_ref_match_method: string, optional
        Method for matching reference masses with measured masses for recalibration. Default is 'legacy'. 
    calibration_ref_match_tolerance: float, optional
        If using the new method for calibration reference mass matching, this tolerance is the initial matching tolerance. Default is 0.003
    do_calibration : bool, optional
        If True, perform calibration. Default is True.
    verbose_processing : bool, optional
        If True, print verbose processing information. Default is True.    
    """
    noise_threshold_method: str = 'log'

    noise_threshold_methods_implemented: tuple = ('minima', 'signal_noise', 'relative_abundance', 'absolute_abundance', 'log')

    noise_threshold_min_std: int = 6 # when using 'minima' method

    noise_threshold_min_s2n: float = 4 # when using 'signal_noise' method

    noise_threshold_min_relative_abundance: float = 6  # from 0-100, when using 'relative_abundance' method

    noise_threshold_absolute_abundance: float = 1_000_000 # when using 'absolute_abundance' method

    noise_threshold_log_nsigma: int = 6 # when using 'log' method
    noise_threshold_log_nsigma_corr_factor: float = 0.463 #mFT is 0.463, aFT is 1.0
    noise_threshold_log_nsigma_bins: int = 500 # bins for the histogram for the noise

    noise_min_mz: float = 50.0
    noise_max_mz: float = 1200.0

    min_picking_mz: float = 50.0
    max_picking_mz: float = 1200.0

    # How many data points (in each direction) to extrapolate the mz axis and 0 pad the abundance axis
    # This will fix peak picking at spectrum limit issues
    #  0 to keep normal behaviour, typical value 3 to fix
    picking_point_extrapolate: int = 3 

    calib_minimize_method: str = 'Powell'
    calib_pol_order: int = 2
    max_calib_ppm_error: float = 1.0
    min_calib_ppm_error: float = -1.0
    calib_sn_threshold: float = 2.0
    calibration_ref_match_method: str = 'legacy'
    calibration_ref_match_method_implemented: tuple = ('legacy', 'merged')
    calibration_ref_match_tolerance: float = 0.003
    calibration_ref_match_std_raw_error_limit: float = 1.5
    #calib_ref_mzs: list = [0]

    do_calibration: bool = True
    verbose_processing: bool = True

    def __post_init__(self):
        # enforce datatype
        for field in dataclasses.fields(self):
            value = getattr(self, field.name)
            if not isinstance(value, field.type):

                value = field.type(value)
                setattr(self, field.name, value)

@dataclasses.dataclass
class MassSpecPeakSetting:
    """Mass spectrum peak processing settings class

    Attributes
    ----------
    kendrick_base : Dict, optional
        Dictionary specifying the elements and their counts in the Kendrick base.
        Defaults to {'C': 1, 'H': 2}.
    kendrick_rounding_method : str, optional
        Method for calculating the nominal Kendrick mass. Valid values are 'floor', 'ceil', or 'round'.
        Defaults to 'floor'.
    implemented_kendrick_rounding_methods : tuple
        Tuple of valid rounding methods for calculating the nominal Kendrick mass.
        Defaults to ('floor', 'ceil', 'round').
    peak_derivative_threshold : float, optional
        Threshold for defining derivative crossing. Should be a value between 0 and 1.
        Defaults to 0.0.
    peak_min_prominence_percent : float, optional
        Minimum prominence percentage used for peak detection. Should be a value between 1 and 100.
        Defaults to 0.1.
    min_peak_datapoints : float, optional
        Minimum number of data points used for peak detection. Should be a value between 0 and infinity.
        Defaults to 5.
    peak_max_prominence_percent : float, optional
        Maximum prominence percentage used for baseline detection. Should be a value between 1 and 100.
        Defaults to 0.1.
    peak_height_max_percent : float, optional
        Maximum height percentage used for baseline detection. Should be a value between 1 and 100.
        Defaults to 10.
    legacy_resolving_power : bool, optional
        Flag indicating whether to use the legacy (CoreMS v1) resolving power calculation.
        Defaults to True.
    centroid_legacy_polyfit : bool, optional
        Use legacy (numpy polyfit) to fit centroid
        Default false.
    """

    kendrick_base: Dict = dataclasses.field(default_factory=dict)
    
    kendrick_rounding_method: str = 'floor' # 'floor', 'ceil' or 'round' are valid methods for calculating nominal kendrick mass
    
    implemented_kendrick_rounding_methods : tuple = ('floor','ceil','round')

    peak_derivative_threshold: float =  0.0 # define derivative crossing threshould 0-1

    peak_min_prominence_percent: float = 0.1  # 1-100 % used for peak detection

    min_peak_datapoints: float = 5 # 0-inf used for peak detection

    peak_max_prominence_percent: float = 0.1  # 1-100 % used for baseline detection

    peak_height_max_percent: float = 10  # 1-100 % used for baseline detection

    legacy_resolving_power: bool = True # Use the legacy (CoreMS v1) resolving power calculation (True)
    # TODO revisit this default

    centroid_legacy_polyfit: bool = False

    def __post_init__(self):

        # default to CH2
        if not self.kendrick_base:
            self.kendrick_base = {'C': 1, 'H': 2}
        # enforce datatype
        for field in dataclasses.fields(self):
            value = getattr(self, field.name)
            if not isinstance(value, field.type):

                value = field.type(value)
                setattr(self, field.name, value)

@dataclasses.dataclass
class GasChromatographSetting:
    """Gas chromatograph processing settings class

    Attributes
    ----------
    use_deconvolution : bool, optional
        If True, use deconvolution. Default is False.
    implemented_smooth_method : tuple, optional
        Smoothing methods that can be implemented. Default is ('savgol', 'hanning', 'blackman', 'bartlett', 'flat', 'boxcar').
    smooth_window : int, optional
        Window size for smoothing the ion chromatogram. Default is 5.
    smooth_method : str, optional
        Smoothing method to use. Default is 'savgol'. Other options are 'hanning', 'blackman', 'bartlett', 'flat', 'boxcar'.
    savgol_pol_order : int, optional
        Polynomial order for Savitzky-Golay smoothing. Default is 2.
    peak_derivative_threshold : float, optional
        Threshold for defining derivative crossing. Should be a value between 0 and 1.
        Defaults to 0.0005.
    peak_height_max_percent : float, optional
        Maximum height percentage used for baseline detection. Should be a value between 1 and 100.
        Defaults to 10.
    peak_max_prominence_percent : float, optional
        Maximum prominence percentage used for baseline detection. Should be a value between 1 and 100.
        Defaults to 1.
    min_peak_datapoints : float, optional
        Minimum number of data points used for peak detection. Should be a value between 0 and infinity.
        Defaults to 5.
    max_peak_width : float, optional
        Maximum peak width used for peak detection. Should be a value between 0 and infinity.
        Defaults to 0.1.
    noise_threshold_method : str, optional
        Method for detecting noise threshold. Default is 'manual_relative_abundance'.
    noise_threshold_methods_implemented : tuple, optional
        Methods for detected noise threshold that can be implemented. Default is ('auto_relative_abundance', 'manual_relative_abundance', 'second_derivative').
    std_noise_threshold : int, optional
        Default is 3.
    peak_height_min_percent : float, optional
        0-100 % used for peak detection. Default is 0.1.
    peak_min_prominence_percent : float, optional
        0-100 % used for peak detection. Default is 0.1.
    eic_signal_threshold : float, optional
        0-100 % used for extracted ion chromatogram peak detection. Default is 0.01.
    max_rt_distance : float, optional
        Maximum distance allowance for hierarchical cluster, in minutes. Default is 0.025.
    verbose_processing : bool, optional
        If True, print verbose processing information. Default is True.
    """
    use_deconvolution: bool = False

    implemented_smooth_method: tuple = ('savgol', 'hanning', 'blackman', 'bartlett', 'flat', 'boxcar')

    smooth_window: int = 5

    smooth_method: str = 'savgol'

    savgol_pol_order: int = 2

    peak_derivative_threshold:float = 0.0005

    peak_height_max_percent: float = 10  # 1-100 % used for baseline detection use 0.1 for second_derivative and 10 for other methods

    peak_max_prominence_percent: float = 1  # 1-100 % used for baseline detection

    min_peak_datapoints: float = 5

    max_peak_width: float = 0.1

    noise_threshold_method: str = 'manual_relative_abundance'

    noise_threshold_methods_implemented: tuple = ('auto_relative_abundance', 'manual_relative_abundance', 
                                                  'second_derivative')

    std_noise_threshold: int = 3

    peak_height_min_percent: float = 0.1  # 0-100 % used for peak detection

    peak_min_prominence_percent: float = 0.1  # 0-100 % used for peak detection

    eic_signal_threshold: float = 0.01  # 0-100 % used for extracted ion chromatogram peak detection

    max_rt_distance: float = 0.025  # minutes, max distance allowance hierarchical clutter

    verbose_processing: bool = True

    def __post_init__(self):

        # enforce datatype
        for field in dataclasses.fields(self):
            value = getattr(self, field.name)
            if not isinstance(value, field.type):

                value = field.type(value)
                setattr(self, field.name, value)

@dataclasses.dataclass
class CompoundSearchSettings:
    """Settings for compound search

    Attributes
    ----------
    url_database : str, optional
        URL for the database. Default is 'sqlite:///db/pnnl_lowres_gcms_compounds.sqlite'.
    ri_search_range : float, optional
        Retention index search range. Default is 35.
    rt_search_range : float, optional
        Retention time search range, in minutes. Default is 1.0.
    correlation_threshold : float, optional
        Threshold for correlation for spectral similarity. Default is 0.5.
    score_threshold : float, optional
        Threshold for compsite score. Default is 0.0.
    ri_spacing : float, optional
        Retention index spacing. Default is 200.
    ri_std : float, optional
        Retention index standard deviation. Default is 3.
    ri_calibration_compound_names : list, optional
        List of compound names to use for retention index calibration. Default is ['Methyl Caprylate', 'Methyl Caprate', 'Methyl Pelargonate', 'Methyl Laurate', 'Methyl Myristate', 'Methyl Palmitate', 'Methyl Stearate', 'Methyl Eicosanoate', 'Methyl Docosanoate', 'Methyl Linocerate', 'Methyl Hexacosanoate', 'Methyl Octacosanoate', 'Methyl Triacontanoate'].
    
    """
    url_database: str = "postgresql+psycopg2://coremsappdb:coremsapppnnl@localhost:5432/lowres" # 'postgresql://postgres:labthomson0102@172.22.113.27:5432/GCMS' # 'sqlite:///db/pnnl_lowres_gcms_compounds.sqlite'

    ri_search_range: float = 35

    rt_search_range: float = 1.0  # used for retention index calibration

    correlation_threshold: float = 0.5  # used for calibration, spectral similarity 

    score_threshold: float = 0.0

    ri_spacing: float = 200

    ri_std: float = 3  # in standard deviation

    ri_calibration_compound_names: List = dataclasses.field(default_factory=list)

    # calculates and export all spectral similarity methods
    exploratory_mode: bool = False

    score_methods: tuple = ('highest_sim_score', 'highest_ss')

    output_score_method: str = 'All'

    

    def __post_init__(self):
        # enforce datatype
        self.url_database = os.getenv('SPECTRAL_GCMS_DATABASE_URL', 'sqlite:///db/pnnl_lowres_gcms_compounds.sqlite')

        for field in dataclasses.fields(self):
            value = getattr(self, field.name)
            if not isinstance(value, field.type):

                value = field.type(value)
                setattr(self, field.name, value)

        self.ri_calibration_compound_names = ['Methyl Caprylate', 
                                              'Methyl Caprate', 
                                              'Methyl Pelargonate', 
                                              'Methyl Laurate', 
                                              'Methyl Myristate', 
                                              'Methyl Palmitate', 
                                              'Methyl Stearate', 
                                              'Methyl Eicosanoate', 
                                              'Methyl Docosanoate', 
                                              'Methyl Linocerate', 
                                              'Methyl Hexacosanoate', 
                                              'Methyl Octacosanoate', 
                                              'Methyl Triacontanoate']

class MolecularLookupDictSettings:
    """Settings for molecular searching

    These are used to generate the database entries, do not change.

    Attributes
    ----------
    usedAtoms : dict, optional
        Dictionary of atoms and ranges. Default is {'C': (1, 90), 'H': (4, 200), 'O': (0, 12), 'N': (0, 0), 'S': (0, 0), 'P': (0, 0), 'Cl': (0, 0)}.
    min_mz : float, optional
        Minimum m/z to use for searching. Default is 50.0.
    max_mz : float, optional
        Maximum m/z to use for searching. Default is 1200.0.
    min_dbe : float, optional
        Minimum double bond equivalent to use for searching. Default is 0.
    max_dbe : float, optional
        Maximum double bond equivalent to use for searching. Default is 50.
    use_pah_line_rule : bool, optional
        If True, use the PAH line rule. Default is False.
    isRadical : bool, optional
        If True, search for radical ions. Default is True.
    isProtonated : bool, optional
        If True, search for protonated ions. Default is True.
    url_database : str, optional
        URL for the database. Default is None.
    db_jobs : int, optional
        Number of jobs to use for database queries. Default is 1.
    used_atom_valences : dict, optional
        Dictionary of atoms and valences. Default is {'C': 4, '13C': 4, 'H': 1, 'O': 2, '18O': 2, 'N': 3, 'S': 2, '34S': 2, 'P': 3, 'Cl': 1, '37Cl': 1, 'Br': 1, 'Na': 1, 'F': 1, 'K': 0}.
        
    """
    ### DO NOT CHANGE IT! These are used to generate the database entries 

    ### DO change when creating a new application database 

    ### FOR search settings runtime and database query check use the MolecularFormulaSearchSettings class below

    ### C, H, N, O, S and P atoms are ALWAYS needed at usedAtoms
    ### if you don't want to include one of those atoms set the max and min at 0
    ### you can include any atom listed at Atoms class inside encapsulation.settings.constants module
    ### make sure to include the selected covalence at the used_atoms_valences when adding new atoms 
    ### NOTE : Adducts atoms have zero covalence
    ### NOTE : Not using static variable because this class is distributed using multiprocessing
    def __init__(self):

        self.usedAtoms = {'C': (1, 90),
                          'H': (4, 200),
                          'O': (0, 12),
                          'N': (0, 0),
                          'S': (0, 0),
                          'P': (0, 0),
                          'Cl': (0, 0),
                          }

        self.min_mz = 50

        self.max_mz = 1200

        self.min_dbe = 0

        self.max_dbe = 50

        # overwrites the dbe limits above to DBE = (C + heteroatoms) * 0.9
        self.use_pah_line_rule = False

        self.isRadical = True

        self.isProtonated = True

        self.url_database = None

        self.db_jobs = 1

        self.used_atom_valences = {'C': 4,
                                   '13C': 4,
                                   'H': 1,
                                   'O': 2,
                                   '18O': 2,
                                   'N': 3,
                                   'S': 2,
                                   '34S': 2,
                                   'P': 3,
                                   'Cl': 1,
                                   '37Cl': 1,
                                   'Br': 1,
                                   'Na': 1,
                                   'F': 1,
                                   'K': 0,
                                   }

@dataclasses.dataclass
class MolecularFormulaSearchSettings:
    """Settings for molecular searching

    Attributes
    ----------
    use_isotopologue_filter : bool, optional
        If True, use isotopologue filter. Default is False.
    isotopologue_filter_threshold : float, optional
        Threshold for isotopologue filter. Default is 33.
    isotopologue_filter_atoms : tuple, optional
        Tuple of atoms to use for isotopologue filter. Default is ('Cl', 'Br').
    use_runtime_kendrick_filter : bool, optional
        If True, use runtime Kendrick filter. Default is False.
    use_min_peaks_filter : bool, optional
        If True, use minimum peaks filter. Default is True.
    min_peaks_per_class : int, optional
        Minimum number of peaks per class. Default is 15.
    url_database : str, optional
        URL for the database. Default is 'postgresql+psycopg2://coremsappdb:coremsapppnnl@localhost:5432/coremsapp'.
    db_jobs : int, optional
        Number of jobs to use for database queries. Default is 3.
    db_chunk_size : int, optional
        Chunk size to use for database queries. Default is 300.
    ion_charge : int, optional
        Ion charge. Default is -1.
    min_hc_filter : float, optional
        Minimum hydrogen to carbon ratio. Default is 0.3.
    max_hc_filter : float, optional
        Maximum hydrogen to carbon ratio. Default is 3.
    min_oc_filter : float, optional
        Minimum oxygen to carbon ratio. Default is 0.0.
    max_oc_filter : float, optional
        Maximum oxygen to carbon ratio. Default is 1.2.
    min_op_filter : float, optional
        Minimum oxygen to phosphorous ratio. Default is 2.
    use_pah_line_rule : bool, optional
        If True, use the PAH line rule. Default is False.
    min_dbe : float, optional
        Minimum double bond equivalent to use for searching. Default is 0.
    max_dbe : float, optional
        Maximum double bond equivalent to use for searching. Default is 40.
    mz_error_score_weight : float, optional
        Weight for m/z error score to contribute to composite score. Default is 0.6.
    isotopologue_score_weight : float, optional
        Weight for isotopologue score to contribute to composite score. Default is 0.4.
    adduct_atoms_neg : tuple, optional
        Tuple of atoms to use in negative polarity. Default is ('Cl', 'Br').
    adduct_atoms_pos : tuple, optional
        Tuple of atoms to use in positive polarity. Default is ('Na', 'K').
    score_methods : tuple, optional
        Tuple of score method that can be implemented. 
        Default is ('S_P_lowest_error', 'N_S_P_lowest_error', 'lowest_error', 'prob_score', 'air_filter_error', 'water_filter_error', 'earth_filter_error').
    score_method : str, optional
        Score method to use. Default is 'prob_score'. Options are 'S_P_lowest_error', 'N_S_P_lowest_error', 'lowest_error', 'prob_score', 'air_filter_error', 'water_filter_error', 'earth_filter_error'.   
    output_min_score : float, optional
        Minimum score for output. Default is 0.1.
    output_score_method : str, optional
        Score method to use for output. Default is 'All Candidates'.
    isRadical : bool, optional
        If True, search for radical ions. Default is False.
    isProtonated : bool, optional
        If True, search for protonated ions. Default is True.
    isAdduct : bool, optional
        If True, search for adduct ions. Default is False.
    usedAtoms : dict, optional
        Dictionary of atoms and ranges. Default is {'C': (1, 90), 'H': (4, 200), 'O': (0, 12), 'N': (0, 0), 'S': (0, 0), 'P': (0, 0), 'Cl': (0, 0)}.
    ion_types_excluded : list, optional
        List of ion types to exclude from molecular id search, commonly ['[M+CH3COO]-]'] or ['[M+COOH]-'] depending on mobile phase content. Default is [].
    ionization_type : str, optional
        Ionization type. Default is 'ESI'.
    min_ppm_error : float, optional
        Minimum ppm error. Default is -10.0.
    max_ppm_error : float, optional
        Maximum ppm error. Default is 10.0.
    min_abun_error : float, optional
        Minimum abundance error for isotolopologue search. Default is -100.0.
    max_abun_error : float, optional
        Maximum abundance error for isotolopologue search. Default is 100.0.
    mz_error_range : float, optional
        m/z error range. Default is 1.5.
    error_method : str, optional
        Error method. Default is 'None'. Options are 'distance', 'lowest', 'symmetrical','average' 'None'.
    mz_error_average : float, optional
        m/z error average. Default is 0.0.
    used_atom_valences : dict, optional
        Dictionary of atoms and valences. Default is {'C': 4, '13C': 4, 'H': 1, 'O': 2, '18O': 2, 'N': 3, 'S': 2, '34S': 2, 'P': 3, 'Cl': 1, '37Cl': 1, 'Br': 1, 'Na': 1, 'F': 1, 'K': 0}.
    """
    use_isotopologue_filter: bool = False

    isotopologue_filter_threshold: float = 33

    isotopologue_filter_atoms: tuple = ('Cl', 'Br')

    use_runtime_kendrick_filter: bool = False

    use_min_peaks_filter: bool = True

    min_peaks_per_class: int = 15

    url_database: str = 'postgresql+psycopg2://coremsappdb:coremsapppnnl@localhost:5432/coremsapp'

    db_jobs: int = 3

    db_chunk_size: int = 300

    #query setting========
    ion_charge: int = -1

    min_hc_filter: float = 0.3

    max_hc_filter: float = 3

    min_oc_filter: float = 0.0

    max_oc_filter: float = 1.2

    min_op_filter: float = 2

    use_pah_line_rule: bool = False

    min_dbe: float = 0

    max_dbe: float = 40

    mz_error_score_weight: float = 0.6

    isotopologue_score_weight: float = 0.4

    # look for close shell ions [M + Adduct]+ only considers metal set in the list adduct_atoms  
    adduct_atoms_neg: tuple = ('Cl', 'Br')

    adduct_atoms_pos: tuple = ('Na', 'K')

    score_methods: tuple = ('S_P_lowest_error', 'N_S_P_lowest_error', 'lowest_error', 'prob_score',
                            'air_filter_error', 'water_filter_error', 'earth_filter_error')

    score_method: str = 'prob_score'

    output_min_score: float = 0.1

    output_score_method: str = 'All Candidates'

    # depending on the polarity mode it looks for [M].+ , [M].-
    # query and automatically compile add entry if it doesn't exist

    isRadical: bool = False

    # depending on the polarity mode it looks for [M + H]+ , [M - H]+
    # query and automatically compile and push options if it doesn't exist
    isProtonated: bool = True

    isAdduct: bool = False

    usedAtoms: dict = dataclasses.field(default_factory=dict)
    ion_types_excluded: list = dataclasses.field(default_factory=list)

    # search setting ========

    ionization_type: str = 'ESI'

    # empirically set / needs optimization
    min_ppm_error: float = -10.0  # ppm

    # empirically set / needs optimization
    max_ppm_error: float = 10.0  # ppm

    # empirically set / needs optimization set for isotopologue search
    min_abun_error: float = -100.0  # percentage

    # empirically set / needs optimization set for isotopologue search
    max_abun_error: float = 100.0  # percentage

    # empirically set / needs optimization
    mz_error_range: float = 1.5

    # 'distance', 'lowest', 'symmetrical','average' 'None'
    error_method: str = 'None'

    mz_error_average: float = 0.0

    # used_atom_valences: {'C': 4, 'H':1, etc} = dataclasses.field(default_factory=dict)
    used_atom_valences: dict = dataclasses.field(default_factory=dict)

    def __post_init__(self):

        self.url_database = os.getenv('COREMS_DATABASE_URL', 'sqlite:///db/molformula.db')
        # enforce datatype
        for field in dataclasses.fields(self):
            value = getattr(self, field.name)
            if not isinstance(value, field.type):

                value = field.type(value)
                setattr(self, field.name, value)

        # enforce C and H if either do not exists
        if 'C' not in self.usedAtoms.keys():
            self.usedAtoms['C'] = (1, 100)
        if 'H' not in self.usedAtoms.keys():
            self.usedAtoms['H'] = (1, 200)

        # add cummon values
        current_used_atoms = self.used_atom_valences.keys()
        
        for atom in Atoms.atoms_covalence.keys():
            
            if atom not in current_used_atoms:
                
                covalence = Atoms.atoms_covalence.get(atom)
                
                if isinstance(covalence , int):
                    self.used_atom_valences[atom] = covalence
                
                else:
                    #will get the first number of all possible covalances, which should be the most commum 
                    self.used_atom_valences[atom] = covalence[0]
<|MERGE_RESOLUTION|>--- conflicted
+++ resolved
@@ -221,15 +221,13 @@
     search_as_lipids: bool = False
     include_fragment_types: bool = False
 
-<<<<<<< HEAD
     # Parameters used for saving the data
     export_profile_spectra: bool = False
     export_eics: bool = True
     export_unprocessed_ms1: bool = False
-=======
+
     # Parameters used for verbose processing
     verbose_processing: bool = True
->>>>>>> b2512932
 
     def __post_init__(self):
         # enforce datatype
