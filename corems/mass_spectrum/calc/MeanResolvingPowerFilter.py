--- conflicted
+++ resolved
@@ -104,17 +104,9 @@
         tmpdf_ms : Pandas DataFrame
             A DataFrame with the resolving powers normalized.
         """
-<<<<<<< HEAD
-        
-        if self.mass_spectrum.analyzer == 'ICR':
-            tmpdf_ms['crp'] = tmpdf_ms['rp'] * np.sqrt(tmpdf_ms['mz']**2)
-        elif 'Orbitrap' in self.mass_spectrum.analyzer:
-            tmpdf_ms['crp'] = tmpdf_ms['rp'] * np.sqrt(tmpdf_ms['mz'])
-=======
 
         if self.mass_spectrum.analyzer == "ICR":
             tmpdf_ms["crp"] = tmpdf_ms["rp"] * np.sqrt(tmpdf_ms["mz"] ** 2)
->>>>>>> b453b3d2
         else:
             warnings.warn(
                 f"Analyzer type {self.mass_spectrum.analyzer} not yet supported.",
