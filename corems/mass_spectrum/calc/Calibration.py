# -*- coding: utf-8 -*-
"""
Created on Wed May 13 02:16:09 2020

@author: Will Kew
"""

# import modules
import pandas as pd
import numpy as np
import os
import csv
from io import BytesIO
from pathlib import Path

from s3path import S3Path
# import corems modules
from corems.transient.input.brukerSolarix import ReadBrukerSolarix
from corems.encapsulation.factory.parameters import MSParameters
from corems.molecular_id.search.molecularFormulaSearch import SearchMolecularFormulas

# import scipy modules for calibration
from scipy.optimize import minimize

class MzDomainCalibration:

    def __init__(self, mass_spectrum, ref_masslist):

        self.mass_spectrum = mass_spectrum

        # define reference mass list - bruker .ref format
        self.ref_mass_list_path = ref_masslist

        self.mass_spectrum.mz_cal = self.mass_spectrum.mz_exp    
        self.mass_spectrum.mz_cal_profile = self.mass_spectrum._mz_exp  
        
        print("MS Obj loaded - "+str(len(mass_spectrum.mspeaks))+" peaks found.")

        print("MS Obj loaded - " + str(len(mass_spectrum.mspeaks)) + " peaks found.")

    def load_ref_mass_list(self, refmasslist):
        """
        function to load in bruker mass list format into a dataframe


        Parameters
        ----------
        refmasslist : str
            full path to reference mass list (.ref) to import.

        Returns
        -------
        df_ref : pandas dataframe
            reference mass list object.

        """
        refmasslist = Path(refmasslist) if isinstance(refmasslist, str) else refmasslist

        if not refmasslist.exists():
            raise FileExistsError("File does not exist: %s" % refmasslist)

        with refmasslist.open('r') as csvfile:
            dialect = csv.Sniffer().sniff(csvfile.read(1024))
            delimiter = dialect.delimiter

        if isinstance(refmasslist, S3Path):
            # data = self.file_location.open('rb').read()
            data = BytesIO(refmasslist.open('rb').read())

        else:
            data = refmasslist

        df_ref = pd.read_csv(data, sep=delimiter, header=None, skiprows=1)

        df_ref = df_ref.rename({0: 'Formula',
                                1: 'm/z',
                                2: 'Charge',
                                3: 'Form2'
                                }, axis=1)

        df_ref.sort_values(by='m/z', ascending=False)
        print("Reference mass list loaded - " + str(len(df_ref)) + " calibration masses loaded.")

        return df_ref

    def gen_ref_mass_list_from_assigned(self, mass_spectrum, min_conf=0.7):

        """
        This function will generate a ref mass dataframe object
        from an assigned corems mass spec obj
        using assigned masses above a certain minimum confidence threshold

        Parameters
        ----------
        mass_spectrum : corems mass spec obj
            processed assigned mass spectrum.
        min_conf : float, optional
            minimum confidence score. The default is 0.7.

        Returns
        -------
        df_ref : pandas dataframe
            reference mass list - based on calculated masses.

        """
        df = mass_spectrum.to_dataframe()
        df = df[df['Isotopologue Similarity'] > min_conf]
        df_ref = pd.DataFrame(columns=['m/z'])
        df_ref['m/z'] = df['Calculated m/z']
        print("Reference mass list generated - " + str(len(df_ref)) + " calibration masses.")
        return df_ref

    def find_calibration_points(self, mass_spectrum, df_ref,
                                calib_ppm_error_threshold=(-1, 1),
                                calib_snr_threshold=5):
        """
        function to find calibration points in the mass spectrum based on the reference
        mass list.

        Parameters
        ----------
        mass_spectrum : corems mass spec obj
            mass spectrum to be calibrated.
        df_ref : pandas dataframe
            reference mass list for recalibration.
        calib_ppm_error_threshold : float, optional
            ppm error for finding calibration masses in the spectrum. The default is 1.
        calib_snr_threshold : float, optional
            snr threshold for finding calibration masses in the spectrum. The default is 5.

        Returns
        -------
        imzmeas : list of ints
            indexes of measured peaks to use in mass calibration.
        mzrefs : list of floats
            reference mz values of found calibration points.

        """

        min_calib_ppm_error = calib_ppm_error_threshold[0]
        max_calib_ppm_error = calib_ppm_error_threshold[1]

        df_raw = mass_spectrum.to_dataframe()

        imzmeas = []
        mzrefs = []

        for mzref in df_ref['m/z']:

            # find all peaks within a defined ppm error threshold
            tmpdf = df_raw[((df_raw['m/z']-mzref)/df_raw['m/z'])*1e6<max_calib_ppm_error]

            tmpdf = tmpdf[((tmpdf['m/z']-mzref)/tmpdf['m/z'])*1e6>min_calib_ppm_error]
            
            #tmpdf = df_raw[(abs(df_raw['m/z']-mzref)/df_raw['m/z'])*1e6 < calib_ppm_error_threshold]
            
            # optionally further subset that based on minimum S/N, RP, Peak Height
            # to ensure only valid points are utilized
            # in this example, only a S/N threshold is implemented.

            tmpdf = tmpdf[tmpdf['S/N'] > calib_snr_threshold]

            # only use the calibration point if only one peak is within the thresholds
            # This may require some optimization of the threshold tolerances
            if len(tmpdf) == 1:
                imzmeas.append(int(tmpdf.index.values))
                mzrefs.append(mzref)

        # it is crucial the mass lists are in same order
        # corems likes to do masses from high to low.
        mzrefs.sort(reverse=True)
        print(str(len(imzmeas)) + " calibration points matched within thresholds.")
        return imzmeas, mzrefs

    def robust_calib(self, param, imzmeas, mzrefs, mass_spectrum, order=1):
        """
        computes the rms of m/z errors to minimize when calibrating
        This is adapted from from spike

        Parameters
        ----------
        param : list of floats
            generated by minimize function from scipy optimize.
        imzmeas : list of int
            indexes of measured peaks to use in mass calibration.
        mzrefs : list of floats
            reference mz values of found calibration points.
        mass_spectrum : corems mass spec obj
            mass spectrum to be calibrated.
        order : int, optional
            order of the recalibration function. 1 = linear, 2 = quadratic. The default is 1.

        Returns
        -------
        rmserror : float
            root mean square mass error for calibration points.

        """
        Aterm = param[0]
        Bterm = param[1]
        try:
            Cterm = param[2]
        except IndexError:
            pass

        # get the mspeaks from the mass spectrum object which were calibration points
        mspeaks = [mass_spectrum.mspeaks[x] for x in imzmeas]
        # get their calibrated mass values
        mspeakmzs = [x.mz_cal for x in mspeaks]
        mspeakmzs = np.array(mspeakmzs)

        # linear
        if order == 1:
            ref_recal_points = (Aterm * mspeakmzs) + Bterm
        # quadratic
        elif order == 2:
            ref_recal_points = (Aterm * (mspeakmzs)) + \
                (Bterm * np.power((mspeakmzs), 2) + Cterm)

        # sort both the calibration points (measured, recalibrated)
        ref_recal_points.sort()
        # and sort the calibration points (theoretical, predefined)
        mzrefs.sort()

        # calculate the ppm error for each calibration point
        error = ((ref_recal_points - mzrefs) / ref_recal_points) * 1000000
        # calculate the root mean square error - this is our target to minimize
        rmserror = np.sqrt(np.mean(error**2))
        return rmserror

    def recalibrate_mass_spectrum(self, mass_spectrum, imzmeas, mzrefs, order=1,diagnostic=False):

        """
        function to recalibrate the mass spectrum object

        Parameters
        ----------
        mass_spectrum : corems mass spec obj
            mass spectrum to be calibrated.
        imzmeas : list of int
            indexes of measured peaks to use in mass calibration.
        mzrefs : list of float
            reference mz values of found calibration points.
        order : int, optional
            order of the recalibration function. 1 = linear, 2 = quadratic. The default is 1.

        Returns
        -------
        mass_spectrum : corems mass spec obj
            mass spectrum to be calibrated.

        """
        # initialise parameters for recalibration
        # these are the 'Aterm, Bterm, Cterm'
        # as spectra are already freq->mz calibrated, these terms are very small
        # may be beneficial to formally separate them from the freq->mz terms
        if order == 1:
            Po = [1, 0]
        elif order == 2:
            Po = [1, 0, 0]

        if len(imzmeas) > 2:

            minimize_method = mass_spectrum.settings.calib_minimize_method
            res = minimize(self.robust_calib, Po, args=(imzmeas, mzrefs, mass_spectrum, order), method=minimize_method)

            print("minimize function completed with RMS error of: {:0.3f} ppm".format(res['fun']))
            print("minimize function performed {:1d} fn evals and {:1d} iterations".format(res['nfev'], res['nit']))
            Pn = res.x

            mz_exp_ms = np.array(
                [mspeak.mz_exp for mspeak in mass_spectrum])

            if order == 1:
                mz_domain = (Pn[0] * mz_exp_ms) + Pn[1]
                if not mass_spectrum.is_centroid:
                    mz_profile_calc = (Pn[0] * mass_spectrum.mz_exp_profile) + Pn[1]

            elif order == 2:
                mz_domain = (Pn[0] * (mz_exp_ms)) + \
                    (Pn[1] * np.power((mz_exp_ms), 2) + Pn[2])

                if not mass_spectrum.is_centroid:
                    mz_profile_calc = (Pn[0] * (mass_spectrum.mz_exp_profile)) + \
                        (Pn[1] * np.power((mass_spectrum.mz_exp_profile), 2) + Pn[2])

            mass_spectrum.mz_cal = mz_domain
            if not mass_spectrum.is_centroid:
                mass_spectrum.mz_cal_profile = mz_profile_calc

            mass_spectrum.calibration_order = order
            mass_spectrum.measured_mz = len(mzrefs)
            mass_spectrum.calibration_RMS = float(res['fun'])
<<<<<<< HEAD
            if diagnostic:
                return mass_spectrum,res
=======
            # TODO
            #mass_spectrum.calibration_mspeaks = [mass_spectrum[i] for i in imzmeas]
            #mass_spectrum.calibration_reference_mzs = mzrefs
            
            #mass_spectrum.reference_mzs = float(res['fun'])
>>>>>>> 4d505e65

        return mass_spectrum

    def run(self):

        calib_ppm_error_threshold = self.mass_spectrum.settings.calib_sn_threshold
        max_calib_ppm_error = self.mass_spectrum.settings.max_calib_ppm_error
        min_calib_ppm_error = self.mass_spectrum.settings.min_calib_ppm_error
        calib_pol_order = self.mass_spectrum.settings.calib_pol_order

        # load reference mass list
        df_ref = self.load_ref_mass_list(self.ref_mass_list_path)

        # find calibration points
        imzmeas, mzrefs = self.find_calibration_points(self.mass_spectrum, df_ref,
                                                       calib_ppm_error_threshold=(min_calib_ppm_error,
                                                                                  max_calib_ppm_error),
                                                       calib_snr_threshold=calib_ppm_error_threshold)

        self.recalibrate_mass_spectrum(self.mass_spectrum, imzmeas, mzrefs, order=calib_pol_order)<|MERGE_RESOLUTION|>--- conflicted
+++ resolved
@@ -291,16 +291,8 @@
             mass_spectrum.calibration_order = order
             mass_spectrum.measured_mz = len(mzrefs)
             mass_spectrum.calibration_RMS = float(res['fun'])
-<<<<<<< HEAD
             if diagnostic:
                 return mass_spectrum,res
-=======
-            # TODO
-            #mass_spectrum.calibration_mspeaks = [mass_spectrum[i] for i in imzmeas]
-            #mass_spectrum.calibration_reference_mzs = mzrefs
-            
-            #mass_spectrum.reference_mzs = float(res['fun'])
->>>>>>> 4d505e65
 
         return mass_spectrum
 
