import json

from pandas import DataFrame
import h5py
from io import BytesIO
from s3path import S3Path

from corems.encapsulation.input.parameter_from_json import _set_dict_data_ms
from corems.mass_spectrum.input.massList import ReadCoremsMasslist
from corems.mass_spectrum.factory.MassSpectrumClasses import MassSpecCentroid
from corems.encapsulation.constant import Labels
from corems.encapsulation.factory.parameters import default_parameters


class ReadCoreMSHDF_MassSpectrum(ReadCoremsMasslist):
    """Class for reading mass spectrum data from a CoreMS HDF5 file.

    Attributes
    ----------
    h5pydata : h5py.File
        The HDF5 file object.
    scans : list
        List of scan labels in the HDF5 file.

    Parameters
    ----------
    file_location : str or S3Path
        The path to the CoreMS HDF5 file.

    Methods
    -------
    * load_raw_data(mass_spectrum, scan_index=0) Load raw data into the mass spectrum object.
    * get_mass_spectrum(scan_number=0, time_index=-1, auto_process=True, load_settings=True, load_raw=True).Get a mass spectrum object.
    * load_settings(mass_spectrum, scan_index=0, time_index=-1). Load settings into the mass spectrum object.
    * get_dataframe(scan_index=0, time_index=-1). Get a pandas DataFrame representing the mass spectrum.
    * get_time_index_to_pull(scan_label, time_index). Get the time index to pull from the HDF5 file.
    * get_high_level_attr_data(attr_str). Get high-level attribute data from the HDF5 file.
    * get_scan_group_attr_data(scan_index, time_index, attr_group, attr_srt=None). Get scan group attribute data from the HDF5 file.
    * get_raw_data_attr_data(scan_index, attr_group, attr_str). Get raw data attribute data from the HDF5 file.
    * get_output_parameters(polarity, scan_index=0). Get the output parameters for the mass spectrum.
    """

    def __init__(self, file_location):
        super().__init__(file_location)

        if isinstance(self.file_location, S3Path):
            data = BytesIO(self.file_location.open("rb").read())
        else:
            data = self.file_location

        self.h5pydata = h5py.File(data, "r")

        self.scans = list(self.h5pydata.keys())

    def load_raw_data(self, mass_spectrum, scan_index=0):
        """
        Load raw data into the mass spectrum object.

        Parameters
        ----------
        mass_spectrum : MassSpecCentroid
            The mass spectrum object to load the raw data into.
        scan_index : int, optional
            The index of the scan to load the raw data from. Default is 0.
        """

        scan_label = self.scans[scan_index]

        # Check if the "raw_ms" group in the scan is empty
        if self.h5pydata[scan_label]["raw_ms"].shape is not None:

            mz_profile = self.h5pydata[scan_label]["raw_ms"][0]

            abundance_profile = self.h5pydata[scan_label]["raw_ms"][1]

            mass_spectrum.mz_exp_profile = mz_profile

            mass_spectrum.abundance_profile = abundance_profile

    def get_mass_spectrum(
        self,
        scan_number=0,
        time_index=-1,
        auto_process=True,
        load_settings=True,
        load_raw=True,
        load_molecular_formula=True,
    ):
        """
        Instantiate a mass spectrum object from the CoreMS HDF5 file. 
        Note that this always returns a centroid mass spectrum object; functionality for profile and
        frequency mass spectra is not yet implemented.

        Parameters
        ----------
        scan_number : int, optional
            The index of the scan to retrieve the mass spectrum from. Default is 0.
        time_index : int, optional
            The index of the time point to retrieve the mass spectrum from. Default is -1.
        auto_process : bool, optional
            Whether to automatically process the mass spectrum. Default is True.
        load_settings : bool, optional
            Whether to load the settings into the mass spectrum object. Default is True.
        load_raw : bool, optional
            Whether to load the raw data into the mass spectrum object. Default is True.
        load_molecular_formula : bool, optional
            Whether to load the molecular formula into the mass spectrum object.
            Default is True.

        Returns
        -------
        MassSpecCentroid
            The mass spectrum object.
        
        Raises
        ------
        ValueError
            If the CoreMS file is not valid.
            If the mass spectrum has not been processed and load_molecular_formula is True.
        """
        if "mass_spectra" in self.scans[0]:
            scan_index = self.scans.index("mass_spectra/" + str(scan_number))
        else:
            scan_index = self.scans.index(str(scan_number))
        dataframe = self.get_dataframe(scan_index, time_index=time_index)
<<<<<<< HEAD
=======
        if dataframe["Molecular Formula"].any() and not dataframe["C"].any():
            cols = dataframe.columns.tolist()
            cols = cols[cols.index("Molecular Formula") + 1 :]
            for index, row in dataframe.iterrows():
                if row["Molecular Formula"] is not None:
                    og_formula = row["Molecular Formula"]
                    for col in cols:
                        if "col" in og_formula:
                            # get the digit after the element ("col") in the molecular formula and set it to the dataframe
                            row[col] = int(og_formula.split(col)[1].split(" ")[0])
>>>>>>> b2512932

        if not set(
            ["H/C", "O/C", "Heteroatom Class", "Ion Type", "Is Isotopologue"]
        ).issubset(dataframe.columns):
            raise ValueError(
                "%s it is not a valid CoreMS file" % str(self.file_location)
            )

        dataframe.rename(columns=self.parameters.header_translate, inplace=True)

        # Cast m/z, and 'Peak Height' to float
        dataframe["m/z"] = dataframe["m/z"].astype(float)
        dataframe["Peak Height"] = dataframe["Peak Height"].astype(float)

        polarity = dataframe["Ion Charge"].values[0]

        output_parameters = self.get_output_parameters(polarity, scan_index=scan_index)

        mass_spec_obj = MassSpecCentroid(
            dataframe.to_dict(orient="list"), output_parameters, auto_process = False
        )

        if auto_process:
            # Set the settings on the mass spectrum object to relative abuncance of 0 so all peaks get added
            mass_spec_obj.settings.noise_threshold_method = "absolute_abundance"
            mass_spec_obj.settings.noise_threshold_absolute_abundance = 0
            mass_spec_obj.process_mass_spec()

        if load_settings:
            # Load settings into the mass spectrum object
            self.load_settings(
                mass_spec_obj, 
                scan_index=scan_index, 
                time_index=time_index
            )

        if load_raw:
            self.load_raw_data(
                mass_spec_obj, 
                scan_index=scan_index
                )

        if load_molecular_formula:
            if not auto_process:
                raise ValueError(
                    "Can only add molecular formula if the mass spectrum has been processed"
                )
            else:
                self.add_molecular_formula(mass_spec_obj, dataframe)

        return mass_spec_obj

    def load_settings(self, mass_spectrum, scan_index=0, time_index=-1):
        """
        Load settings into the mass spectrum object.

        Parameters
        ----------
        mass_spectrum : MassSpecCentroid
            The mass spectrum object to load the settings into.
        scan_index : int, optional
            The index of the scan to load the settings from. Default is 0.
        time_index : int, optional
            The index of the time point to load the settings from. Default is -1.
        """

        loaded_settings = {}
        loaded_settings["MoleculaSearch"] = self.get_scan_group_attr_data(
            scan_index, time_index, "MoleculaSearchSetting"
        )
        loaded_settings["MassSpecPeak"] = self.get_scan_group_attr_data(
            scan_index, time_index, "MassSpecPeakSetting"
        )
        loaded_settings["MassSpectrum"] = self.get_scan_group_attr_data(
            scan_index, time_index, "MassSpectrumSetting"
        )
        loaded_settings["Transient"] = self.get_scan_group_attr_data(
            scan_index, time_index, "TransientSetting"
        )

        _set_dict_data_ms(loaded_settings, mass_spectrum)

    def get_dataframe(self, scan_index=0, time_index=-1):
        """
        Get a pandas DataFrame representing the mass spectrum.

        Parameters
        ----------
        scan_index : int, optional
            The index of the scan to retrieve the DataFrame from. Default is 0.
        time_index : int, optional
            The index of the time point to retrieve the DataFrame from. Default is -1.

        Returns
        -------
        DataFrame
            The pandas DataFrame representing the mass spectrum.
        """

        columnsLabels = self.get_scan_group_attr_data(
            scan_index, time_index, "ColumnsLabels"
        )

        scan_label = self.scans[scan_index]

        index_to_pull = self.get_time_index_to_pull(scan_label, time_index)

        corems_table_data = self.h5pydata[scan_label][index_to_pull]

        list_dict = []
        for row in corems_table_data:
            data_dict = {}
            for data_index, data in enumerate(row):
                label = columnsLabels[data_index]
                # if data starts with a b' it is a byte string, so decode it
                if isinstance(data, bytes):
                    data = data.decode("utf-8")
                if data == "nan":
                    data = None
                data_dict[label] = data

            list_dict.append(data_dict)

        # Reorder the columns from low to high "Index" to match the order of the dataframe
        df = DataFrame(list_dict)
        # set the "Index" column to int so it sorts correctly
        df["Index"] = df["Index"].astype(int)
        df = df.sort_values(by="Index")
        # Reset index to match the "Index" column
        df = df.set_index("Index", drop=False)

        return df

    def get_time_index_to_pull(self, scan_label, time_index):
        """
        Get the time index to pull from the HDF5 file.

        Parameters
        ----------
        scan_label : str
            The label of the scan.
        time_index : int
            The index of the time point.

        Returns
        -------
        str
            The time index to pull.
        """

        time_data = sorted(
            [(i, int(i)) for i in self.h5pydata[scan_label].keys() if i != "raw_ms"],
            key=lambda m: m[1],
        )

        index_to_pull = time_data[time_index][0]

        return index_to_pull

    def get_high_level_attr_data(self, attr_str):
        """
        Get high-level attribute data from the HDF5 file.

        Parameters
        ----------
        attr_str : str
            The attribute string.

        Returns
        -------
        dict
            The attribute data.

        Raises
        ------
        KeyError
            If the attribute string is not found in the HDF5 file.
        """

        return self.h5pydata.attrs[attr_str]

    def get_scan_group_attr_data(
        self, scan_index, time_index, attr_group, attr_srt=None
    ):
        """
        Get scan group attribute data from the HDF5 file.

        Parameters
        ----------
        scan_index : int
            The index of the scan.
        time_index : int
            The index of the time point.
        attr_group : str
            The attribute group.
        attr_srt : str, optional
            The attribute string. Default is None.

        Returns
        -------
        dict
            The attribute data.

        Notes
        -----
        This method retrieves attribute data from the HDF5 file for a specific scan and time point.
        The attribute data is stored in the specified attribute group.
        If an attribute string is provided, only the corresponding attribute value is returned.
        If no attribute string is provided, all attribute data in the group is returned as a dictionary.
        """
        # Get index of self.scans where scan_index_str is found
        scan_label = self.scans[scan_index]

        index_to_pull = self.get_time_index_to_pull(scan_label, time_index)

        if attr_srt:
            return json.loads(
                self.h5pydata[scan_label][index_to_pull].attrs[attr_group]
            )[attr_srt]

        else:
            data = self.h5pydata[scan_label][index_to_pull].attrs.get(attr_group)
            if data:
                return json.loads(data)
            else:
                return {}

    def get_raw_data_attr_data(self, scan_index, attr_group, attr_str):
        """
        Get raw data attribute data from the HDF5 file.

        Parameters
        ----------
        scan_index : int
            The index of the scan.
        attr_group : str
            The attribute group.
        attr_str : str
            The attribute string.

        Returns
        -------
        dict
            The attribute data.

        Raises
        ------
        KeyError
            If the attribute string is not found in the attribute group.

        Notes
        -----
        This method retrieves the attribute data associated with a specific scan, attribute group, and attribute string
        from the HDF5 file. It returns the attribute data as a dictionary.

        Example usage:
        >>> data = get_raw_data_attr_data(0, "group1", "attribute1")
        >>> print(data)
        {'key1': 'value1', 'key2': 'value2'}
        """
        scan_label = self.scans[scan_index]
        try:
            json.loads(self.h5pydata[scan_label]["raw_ms"].attrs[attr_group])[attr_str]
        except KeyError:
            attr_str = attr_str.replace("baseline", "baselise")
        return json.loads(self.h5pydata[scan_label]["raw_ms"].attrs[attr_group])[attr_str]

    def get_output_parameters(self, polarity, scan_index=0):
        """
        Get the output parameters for the mass spectrum.

        Parameters
        ----------
        polarity : str
            The polarity of the mass spectrum.
        scan_index : int, optional
            The index of the scan. Default is 0.

        Returns
        -------
        dict
            The output parameters.
        """

        d_params = default_parameters(self.file_location)
        d_params["filename_path"] = self.file_location
        d_params['polarity'] = self.get_raw_data_attr_data( scan_index, 'MassSpecAttrs', 'polarity')
        d_params['rt'] =     self.get_raw_data_attr_data( scan_index, 'MassSpecAttrs', 'rt')
        
        d_params['tic'] =  self.get_raw_data_attr_data( scan_index, 'MassSpecAttrs', 'tic')
        
        d_params['mobility_scan'] =    self.get_raw_data_attr_data( scan_index, 'MassSpecAttrs', 'mobility_scan')
        d_params['mobility_rt'] =     self.get_raw_data_attr_data( scan_index, 'MassSpecAttrs', 'mobility_rt')
        d_params['Aterm'] =  self.get_raw_data_attr_data( scan_index, 'MassSpecAttrs', 'Aterm')
        d_params['Bterm'] =  self.get_raw_data_attr_data( scan_index, 'MassSpecAttrs', 'Bterm')
        d_params['Cterm'] = self.get_raw_data_attr_data( scan_index, 'MassSpecAttrs', 'Cterm')
        d_params['baseline_noise'] = self.get_raw_data_attr_data( scan_index, 'MassSpecAttrs', 'baseline_noise')
        d_params['baseline_noise_std'] = self.get_raw_data_attr_data( scan_index, 'MassSpecAttrs', 'baseline_noise_std')
        
        d_params['analyzer'] = self.get_high_level_attr_data('analyzer')
        d_params['instrument_label'] = self.get_high_level_attr_data('instrument_label')
        d_params['sample_name'] = self.get_high_level_attr_data('sample_name')

        return d_params<|MERGE_RESOLUTION|>--- conflicted
+++ resolved
@@ -123,8 +123,6 @@
         else:
             scan_index = self.scans.index(str(scan_number))
         dataframe = self.get_dataframe(scan_index, time_index=time_index)
-<<<<<<< HEAD
-=======
         if dataframe["Molecular Formula"].any() and not dataframe["C"].any():
             cols = dataframe.columns.tolist()
             cols = cols[cols.index("Molecular Formula") + 1 :]
@@ -135,7 +133,6 @@
                         if "col" in og_formula:
                             # get the digit after the element ("col") in the molecular formula and set it to the dataframe
                             row[col] = int(og_formula.split(col)[1].split(" ")[0])
->>>>>>> b2512932
 
         if not set(
             ["H/C", "O/C", "Heteroatom Class", "Ion Type", "Is Isotopologue"]
