--- conflicted
+++ resolved
@@ -875,7 +875,6 @@
      
         self.parameters.transient = instance_TransientSetting  
 
-<<<<<<< HEAD
     def calc_magnetron_freq(self, max_magnetron_freq=50,magnetron_freq_bins=300):
         '''
         Calculates the magnetron frequency by examining all the picked peaks and the distances between them in the frequency domain
@@ -895,8 +894,6 @@
         self.magnetron_frequency_sigma = out.best_values['sigma']
             
 
-=======
->>>>>>> 4d505e65
 class MassSpecCentroid(MassSpecBase):
 
     '''
