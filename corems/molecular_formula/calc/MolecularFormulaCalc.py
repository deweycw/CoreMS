--- conflicted
+++ resolved
@@ -393,19 +393,10 @@
                 if mf._mspeak_parent:
                     #stores mspeak abundance
                     accumulated_mz_score.append(mf.mz_error_score)
-<<<<<<< HEAD
-                elif mf.abundance_calc > (MSParameters.molecular_search.iso_sn_penalty_threshold * MSParameters.mass_spectrum.noise_threshold_log_nsigma * self._mspeak_parent._ms_parent.baseline_noise_std):
-                    #else:
-                    # fill missing mz with abundance 0 and mz error score of 0
-                    accumulated_mz_score.append(0.0)
-                #else:
-                #    print(mf.string)
-=======
                 elif MSParameters.molecular_search.legacy_av_mzerr:
                     # fill missing mz with abundance 0 and mz error score of 0
                     accumulated_mz_score.append(0.0)
                     
->>>>>>> 79dd2001
 
         average_mz_score = sum(accumulated_mz_score)/len(accumulated_mz_score)
         
