__author__ = "Yuri E. Corilo"
__date__ = "Jun 24, 2019"


import warnings

import IsoSpecPy
from numpy import array, exp, isnan, nextafter, power

# this is to handle both versions of IsoSpecPy, 2.0.2 and 2.2.2
# TODO in a future release remove support for legacy isospecpy
from packaging import version

from corems.encapsulation.constant import Atoms, Labels
from corems.encapsulation.factory.parameters import MSParameters
from corems.molecular_id.calc.SpectralSimilarity import SpectralSimilarity

isospec_version = IsoSpecPy.__version__
if version.parse(isospec_version) > version.parse("2.0.2"):
    legacy_isospec = False
else:
    legacy_isospec = True
if legacy_isospec:
    from IsoSpecPy import IsoSpecPy

    warnings.warn(
        f"IsoSpecPy version {isospec_version} is installed, and support is deprecated. Please update to 2.2.2",
        DeprecationWarning,
    )


class MolecularFormulaCalc:
    """Class of calculations related to molecular formula

    This class is not intended to be used directly, but rather to be inherited by other classes in the molecular_formula/factory module like MolecularFormula, MolecularFormulaIsotopologue, and LCMSLibRefMolecularFormula

    Attributes
    ----------
    mz_calc : float
        The m/z value of the molecular formula.
    neutral_mass : float
        The neutral mass of the molecular formula.
    ion_charge : int
        The ion charge of the molecular formula.
    _external_mz : float
        The externally provided m/z value of the molecular formula.
    _d_molecular_formula : dict
        The dictionary representation of the molecular formula.
    _mspeak_parent : object
        The parent MS peak object associated with the molecular formula.
    _assignment_mass_error : float
        The mass error of the molecular formula.

    Methods
    -------
    * _calc_resolving_power_low_pressure(B, T)
        Calculate the resolving power at low pressure.
    * _calc_resolving_power_high_pressure(B, T)
        Calculate the resolving power at high pressure.
    * _adduct_mz(adduct_atom, ion_charge)
        Get the m/z value of an adducted ion version of the molecular formula.
    * _protonated_mz(ion_charge)
        Get the m/z value of a protonated or deprotonated ion version of the molecular formula.
    * _radical_mz(ion_charge)
        Get the m/z value of a radical ion version of the molecular formula.
    * _neutral_mass()
        Get the neutral mass of the molecular formula.
    * _calc_mz()
        Get the m/z value of the molecular formula.
    * _calc_assignment_mass_error(method='ppm')
        Calculate the mass error of the molecular formula.
    * _calc_mz_confidence(mean=0)
        Calculate the m/z confidence of the molecular formula.
    * _calc_isotopologue_confidence()
        Calculate the isotopologue confidence of the molecular formula.
    * normalize_distance(dist, dist_range)
        Normalize the distance value.
    * subtract_formula(formula_obj, formated=True)
        Subtract a formula from the current formula object.
    * _calc_average_mz_score()
        Calculate the average m/z error score of the molecular formula identification, including the isotopologues.
    """

    def _calc_resolving_power_low_pressure(self, B, T):
        """
        Calculate the resolving power at low pressure.

        Parameters
        ----------
        B : float
            Magnetic Strength (Testa).
        T : float
            Transient time (seconds).

        """
        return (1.274 * 10000000 * B * T) * (1 / self.mz_calc)

    def _calc_resolving_power_high_pressure(self, B, T):
        """
        Calculate the resolving power at high pressure.

        Parameters
        ----------
        B : float
            Magnetic Strength (Testa).
        T : float
            Transient time (seconds).

        """
        return (2.758 * 10000000 * B * T) * (1 / self.mz_calc)

    def _adduct_mz(self, adduct_atom, ion_charge):
        """Get the m/z value of an adducted ion version of the molecular formula.

        Parameters
        ----------
        adduct_atom : str
            The adduct atom.
        ion_charge : int
            The ion charge.

        """
        return (
            self.neutral_mass
            + (Atoms.atomic_masses.get(adduct_atom))
            + (ion_charge * -1 * Atoms.electron_mass)
        ) / abs(ion_charge)

    def _protonated_mz(self, ion_charge):
        """Get the m/z value of a protonated or deprotonated ion version of the molecular formula.

        Parameters
        ----------
        ion_charge : int
            The ion charge.
        """
        return (
            self.neutral_mass
            + (ion_charge * Atoms.atomic_masses.get("H"))
            + (ion_charge * -1 * Atoms.electron_mass)
        ) / abs(ion_charge)

    def _radical_mz(self, ion_charge):
        """Get the m/z value of a radical ion version of the molecular formula.

        Parameters
        ----------
        ion_charge : int
            The ion charge.
        """
        return (self.neutral_mass + (ion_charge * -1 * Atoms.electron_mass)) / abs(
            ion_charge
        )

    def _neutral_mass(self):
        """Get the neutral mass of the molecular formula."""

        mass = 0

        for each_atom in self._d_molecular_formula.keys():
            if each_atom != Labels.ion_type and each_atom != "HC":
                try:
                    mass = mass + Atoms.atomic_masses[
                        each_atom
                    ] * self._d_molecular_formula.get(each_atom)

                except:
                    print(Labels.ion_type, each_atom)

        return mass

    def _calc_mz(self):
        """Get the m/z value of the molecular formula, based on the ion charge and ion type."""

        if self.ion_charge is not None:
            if self._external_mz:
                return self._external_mz

            else:
                ion_type = self._d_molecular_formula.get(Labels.ion_type)

                if ion_type == Labels.protonated_de_ion:
                    return self.protonated_mz

                elif ion_type == Labels.radical_ion or ion_type == Labels.adduct_ion:
                    return self.radical_mz

                elif ion_type == Labels.neutral:
                    return self.neutral_mass

                elif self.ion_charge == 0:
                    return self.neutral_mass

                else:
                    # formula is probably ion form used for bruker ref list
                    return self.neutral_mass

        else:
            raise Exception("Please set ion charge first")

    def _calc_assignment_mass_error(self, method="ppm"):
        """Calculate the mass error of the molecular formula, based on the experimental m/z and the calculated m/z.

        Parameters
        ----------
        method : str, optional
            The method to calculate the mass error, by default 'ppm', but can be 'ppb'

        Raises
        ------
        Exception
            If the method is not 'ppm' or 'ppb'.
        Exception
            If there is no ms peak associated with the molecular formula instance.
        """

        if method == "ppm":
            multi_factor = 1000000

        elif method == "ppb":
            multi_factor = 1000000

        else:
            raise Exception(
                "method needs to be ppm or ppb, you have entered %s" % method
            )

        if self._mspeak_parent.mz_exp:
            self._assignment_mass_error = (
                (self._mspeak_parent.mz_exp - self.mz_calc) / self.mz_calc
            ) * multi_factor

            return (
                (self._mspeak_parent.mz_exp - self.mz_calc) / self.mz_calc
            ) * multi_factor

        else:
            raise Exception(
                "No ms peak associated with the molecular formula instance %s", self
            )

    def _calc_mz_confidence(self, mean=0):
        """Calculate the m/z confidence of the molecular formula, based on the experimental m/z and the calculated m/z.

        Parameters
        ----------
        mean : int, optional
            The mean of the m/z error, by default 0

        """

        # predicted std not set, using 0.3
<<<<<<< HEAD
        
        if not self._mspeak_parent.predicted_std: self._mspeak_parent.predicted_std = 1.66
        
        #print( self._mspeak_parent.predicted_std)
        
        return exp(-1 * (power((self.mz_error - mean), 2) / (2 * power(self._mspeak_parent.predicted_std, 2))))
    
=======
        if not self._mspeak_parent.predicted_std:
            self._mspeak_parent.predicted_std = 1.66

        # print( self._mspeak_parent.predicted_std)

        return exp(
            -1
            * (
                power((self.mz_error - mean), 2)
                / (2 * power(self._mspeak_parent.predicted_std, 2))
            )
        )

>>>>>>> b453b3d2
    def _calc_isotopologue_confidence(self):
        """Calculate the isotopologue confidence of the molecular formula, based on the isotopologue similarity.

        Returns
        -------
        float
            The isotopologue confidence of the molecular formula.
        """

        if self.is_isotopologue:
            # confidence of isotopologue is pure mz error
            # TODO add more features here

            mformula_index = self.mono_isotopic_formula_index
            mspeak_index = self.mspeak_index_mono_isotopic

            mspeak = self._mspeak_parent._ms_parent[mspeak_index]

            expected_isotopologues = mspeak[mformula_index].expected_isotopologues

            mono_mz = mspeak[mformula_index].mz_calc
            mono_abundance = mspeak.abundance

        else:
            mono_mz = self.mz_calc
            mono_abundance = self._mspeak_parent.abundance

            expected_isotopologues = self.expected_isotopologues
            # has isotopologues based on current dinamic range

        if expected_isotopologues:
            dict_mz_abund_ref = {"mz": [mono_mz], "abundance": [mono_abundance]}

            # get reference data
            for mf in expected_isotopologues:
                dict_mz_abund_ref["abundance"].append(mf.abundance_calc)
                dict_mz_abund_ref["mz"].append(mf.mz_calc)

            dict_mz_abund_exp = {mono_mz: mono_abundance}

            # get experimental data
            for mf in expected_isotopologues:
                # molecular formula has been assigned to a peak
                if mf._mspeak_parent:
                    # stores mspeak abundance
                    dict_mz_abund_exp[mf.mz_calc] = mf._mspeak_parent.abundance

                else:
                    # fill missing mz with abundance 0 and mz error score of 0
                    dict_mz_abund_exp[mf.mz_calc] = nextafter(0, 1)

            distance = SpectralSimilarity(
                dict_mz_abund_exp, dict_mz_abund_ref
            ).manhattan_distance()
            correlation = 1 - self.normalize_distance(distance, [0, 2])
            # correlation = dwt_correlation(dict_mz_abund_exp, dict_mz_abund_ref)
            # correlation = cosine_correlation(dict_mz_abund_exp, dict_mz_abund_ref)

            if correlation == 1:
                print(dict_mz_abund_exp, dict_mz_abund_ref)
            if isnan(correlation):
                # print(dict_mz_abund_exp, dict_mz_abund_ref)
                correlation = 0.00001

        else:
            # no isotopologue expected giving a correlation score of 0.0 but it needs optimization
            correlation = 0.0

        return correlation

    def normalize_distance(self, dist, dist_range):
        """
        Normalize the distance value.

        Parameters
        ----------
        dist : float
            The distance value to be normalized.
        dist_range : list
            The range of the distance value.

        """
        result = (dist - dist_range[0]) / (dist_range[1] - dist_range[0])

        if result < 0:
            result = 0.0
        elif result > 1:
            result = 1.0

        return result

    def subtract_formula(self, formula_obj, formated=True):
        """Subtract a formula from the current formula object

        Parameters
        ----------
        formula_obj : MolecularFormula
            MolecularFormula object to be subtracted from the current formula object
        formated : bool, optional
            If True, returns the formula in string format, by default True

        """
        subtraction = {}
        for atom, value in self.to_dict().items():
            if atom != Labels.ion_type:
                if formula_obj.get(atom):
                    # value_subtraction = value - formula_obj.get(atom)
                    if value - formula_obj.get(atom) > 0:
                        subtraction[atom] = value - formula_obj.get(atom)
                else:
                    subtraction[atom] = value
        if formated:
            SUB = str.maketrans("0123456789", "₀₁₂₃₄₅₆₇₈₉")
            SUP = str.maketrans("0123456789", "⁰¹²³⁴⁵⁶⁷⁸⁹")
        else:
            SUB = str.maketrans("0123456789", "0123456789")
            SUP = str.maketrans("0123456789", "0123456789")
        formula_srt = ""
        for atom in Atoms.atoms_order:
            if atom in subtraction.keys():
                formula_srt += atom.translate(SUP) + str(
                    int(subtraction.get(atom))
                ).translate(SUB)

        return formula_srt

    def _calc_average_mz_score(self):
        """Calculate the average m/z error score of the molecular formula identification, including the isotopologues."""
        if self.is_isotopologue:
            # confidence of isotopologue is pure mz error
            # TODO add more features here

            mformula_index = self.mono_isotopic_formula_index
            mspeak_index = self.mspeak_index_mono_isotopic

            mspeak = self._mspeak_parent._ms_parent[mspeak_index]

            expected_isotopologues = mspeak[mformula_index].expected_isotopologues

        else:
            expected_isotopologues = self.expected_isotopologues
            # has isotopologues based on current dinamic range

        accumulated_mz_score = [self.mz_error_score]
<<<<<<< HEAD
            
=======

>>>>>>> b453b3d2
        if expected_isotopologues:
            for mf in expected_isotopologues:
                # molecular formula has been assigned to a peak
                if mf._mspeak_parent:
                    # stores mspeak abundance
                    accumulated_mz_score.append(mf.mz_error_score)
                elif MSParameters.molecular_search.legacy_av_mzerr:
                    # fill missing mz with abundance 0 and mz error score of 0
                    accumulated_mz_score.append(0.0)
                

        average_mz_score = sum(accumulated_mz_score) / len(accumulated_mz_score)

        if isnan(average_mz_score):
            average_mz_score = 0.0

        return average_mz_score

    def _calc_confidence_score(self):
        """Calculate the confidence score of the molecular formula identification, including the isotopologues."""

        ### Assumes random mass error, i.e, spectrum has to be calibrated and with zero mean
        #### TODO: Add spectral similarity

        ## Parameters
        # ----------
        #### mz_exp:
        ####    Experimental m/z
        #### predicted_std:
        ####    Standart deviation calculated from Resolving power optimization or constant set by User

        isotopologue_correlation = self.isotopologue_similarity
        average_mz_score = self.average_mz_error_score
        # add monoisotopic peak mz error score

        # calculate score with higher weight for mass error
        # score = power(((isotopologue_correlation) * (power(average_mz_score,3))),1/4)
        a = self._mspeak_parent._ms_parent.molecular_search_settings.mz_error_score_weight
        b = self._mspeak_parent._ms_parent.molecular_search_settings.isotopologue_score_weight

        score = (isotopologue_correlation * b) + (average_mz_score * a)

        # if round(average_mz_score,2) == 0.00:
        #    print(a,b, average_mz_score, isotopologue_correlation, score, isotopologue_correlation*b)

        return score

    def _calc_abundance_error(self, method="percentile"):
        """Calculate the abundance error of the molecular formula, based on the experimental abundance and the calculated abundance.

        Parameters
        ----------
        method : str, optional
            The method to calculate the abundance error, by default 'percentile', but can be 'ppm' or 'ppb'

        Returns
        -------
        float
            The abundance error of the molecular formula.

        Raises
        ------
        Exception
            If isotopologues were not calculated.
        """

        mult_factor = 100

        iso_abundance = self._mspeak_parent.abundance
        mono_abundance = self._mspeak_parent._ms_parent[
            self.mspeak_index_mono_isotopic
        ].abundance

        if self.prob_ratio:
            theor_abundance = mono_abundance * self.prob_ratio
            # self.parent need to have a MassSpecPeak associated with the MolecularFormula class
            return ((theor_abundance - iso_abundance) / theor_abundance) * mult_factor

        else:
            raise Exception("Please calc_isotopologues")

    def _calc_area_error(self, method="percentile"):
        """Calculate the area error of the molecular formula, based on the experimental area and the calculated area.

        Parameters
        ----------
        method : str, optional
            The method to calculate the area error, by default 'percentile', but can be 'ppm' or 'ppb'

        Returns
        -------
        float
            The area error of the molecular formula.

        Raises
        ------
        Exception
            If isotopologues were not calculated.
        """

        mult_factor = 100

        iso_area = self._mspeak_parent.area
        mono_area = self._mspeak_parent._ms_parent[self.mspeak_index_mono_isotopic].area

        if self.prob_ratio:
            if mono_area and iso_area:
                # exp_ratio = iso_area/mono_area

                area_calc = mono_area * self.prob_ratio

                # self.parent need to have a MassSpecPeak associated with the MolecularFormula class
                return ((area_calc - iso_area) / area_calc) * mult_factor
                # return ((self.prob_ratio - exp_ratio )/self.prob_ratio)*mult_factor

            else:
                # centroid mass spectrum
                return 0
        else:
            raise Exception("Please calc_isotopologues")

    def _calc_aromaticity_index_mod(self):
        """Calculate the modified aromaticity index of the molecular formula.

        Returns
        -------
        float
            The aromaticity index of the molecular formula.

        Notes
        -----
        Source Koch and Dittmar, 2006 https://doi.org/10.1002/rcm.2386
        corrected in https://doi.org/10.1002/rcm.7433
        """
        # Prepare empty dictionary to store the number of atoms of each element
        ai_es = {"C": 0, "H": 0, "O": 0, "N": 0, "S": 0}

        # Count the number of atoms of each element in the molecular formula, inclusive of isotopes
        for element in ai_es:
            elements_w_iso = [element] + Atoms.isotopes.get(element)[1]
            for element_w_iso in elements_w_iso:
                if element_w_iso in self._d_molecular_formula:
                    ai_es[element] += self._d_molecular_formula[element_w_iso]

        ai_n = (
            1
            + ai_es["C"]
            - (0.5 * ai_es["O"])
            - ai_es["S"]
            - (0.5 * (ai_es["N"] + ai_es["H"]))
        )
        ai_d = ai_es["C"] - (0.5 * ai_es["O"]) - ai_es["N"] - ai_es["S"]

        ai = ai_n / ai_d

        if ai < 0:
            ai = 0
        if ai > 1:
            ai = 1

        return ai

    def _calc_aromaticity_index(self):
        """Calculate the aromaticity index of the molecular formula.

        Returns
        -------
        float
            The aromaticity index of the molecular formula.

        Notes
        -----
        Source Koch and Dittmar, 2006 https://doi.org/10.1002/rcm.2386
        corrected in https://doi.org/10.1002/rcm.7433
        """
        # Prepare empty dictionary to store the number of atoms of each element
        ai_es = {"C": 0, "H": 0, "O": 0, "N": 0, "S": 0}

        # Count the number of atoms of each element in the molecular formula, inclusive of isotopes
        for element in ai_es:
            elements_w_iso = [element] + Atoms.isotopes.get(element)[1]
            for element_w_iso in elements_w_iso:
                if element_w_iso in self._d_molecular_formula:
                    ai_es[element] += self._d_molecular_formula[element_w_iso]

                ai_n = (
                    1
                    + ai_es["C"]
                    - (ai_es["O"])
                    - ai_es["S"]
                    - (0.5 * (ai_es["N"] + ai_es["H"]))
                )
        ai_d = ai_es["C"] - (ai_es["O"]) - ai_es["N"] - ai_es["S"]

        ai = ai_n / ai_d

        if ai < 0:
            ai = 0
        if ai > 1:
            ai = 1

        return ai

    def _calc_nosc(self):
        """Calculate the average nominal oxidation state of carbon

        Returns
        -------
        float
            The average nominal oxidation state of carbon

        Notes
        -----
        Source LaRowe and Van Cappellen, 2011 https://doi.org/10.1016/j.gca.2011.01.020
        """
        # Prepare empty dictionary to store the number of atoms of each element
        nosc_es = {"C": 0, "H": 0, "O": 0, "N": 0, "S": 0, "P": 0}

        # Count the number of atoms of each element in the molecular formula, inclusive of isotopes
        for element in nosc_es:
            elements_w_iso = [element] + Atoms.isotopes.get(element)[1]
            for element_w_iso in elements_w_iso:
                if element_w_iso in self._d_molecular_formula:
                    nosc_es[element] += self._d_molecular_formula[element_w_iso]

        nosc = (
            -(
                (
                    4 * nosc_es["C"]
                    + nosc_es["H"]
                    - 3 * nosc_es["N"]
                    - 2 * nosc_es["O"]
                    + 5 * nosc_es["P"]
                    - 2 * nosc_es["S"]
                )
                / nosc_es["C"]
            )
            + 4
        )

        # If nosc is infinite or negative infinity, set it to nan
        if nosc == float("inf") or nosc == float("-inf"):
            nosc = float("nan")

        return nosc

    @property
    def dbe_ai(self):
        """Calculate the double bond equivalent (DBE) of the molecular formula, based on the number of carbons, hydrogens, and oxygens."""

        carbons = self._d_molecular_formula.get("C")
        hydrogens = self._d_molecular_formula.get("H")
        oxygens = self._d_molecular_formula.get("O")
        return 1 + (((2 * carbons) - hydrogens - (2 * oxygens)) * 0.5)

    def _calc_dbe(self):
        """Calculate the double bond equivalent (DBE) of the molecular formula"""

        individual_dbe = 0

        for atom in self._d_molecular_formula.keys():
            if atom != Labels.ion_type:
                n_atom = int(self._d_molecular_formula.get(atom))

                clean_atom = "".join([i for i in atom if not i.isdigit()])

                if self._mspeak_parent:
                    valencia = self._mspeak_parent._ms_parent.molecular_search_settings.used_atom_valences.get(
                        clean_atom
                    )
                else:
                    valencia = MSParameters.molecular_search.used_atom_valences.get(
                        clean_atom
                    )
                # valencia = Atoms.atoms_covalence.get(atom)

                if type(valencia) is tuple:
                    valencia = valencia[0]
                if valencia > 0:
                    # print atom, valencia, n_atom, individual_dbe
                    individual_dbe = individual_dbe + (n_atom * (valencia - 2))
                else:
                    continue

        dbe = 1 + (0.5 * individual_dbe)

        if self.ion_type == Labels.adduct_ion:
            dbe = dbe + 0.5

        return dbe

    def _calc_kmd(self, dict_base):
        """Calculate the Kendrick mass defect (KMD) of the molecular formula, based on the monoisotopic mass and the Kendrick mass.

        Parameters
        ----------
        dict_base : dict
            The dictionary of the base formula, e.g. {'C':1, 'H':2}

        Returns
        -------
        tuple
            The tuple of the KMD, Kendrick mass, and nominal Kendrick mass.
        """
        mass = 0
        for atom in dict_base.keys():
            mass = mass + Atoms.atomic_masses.get(atom) * dict_base.get(atom)

        kendrick_mass = (int(mass) / mass) * self.mz_calc

        nominal_km = int(kendrick_mass)

        kmd = (nominal_km - kendrick_mass) * 100

        # kmd = (nominal_km - km) * 1
        kmd = round(kmd, 0)

        return kmd, kendrick_mass, nominal_km

    def _cal_isotopologues(
        self, formula_dict, min_abundance, current_abundance, ms_dynamic_range
    ):
        """Calculate the isotopologues for a given molecular formula.

        Parameters
        ----------
        formula_dict : dict
            The dictionary of the molecular formula. Example: {'C':10, 'H', 20, 'O', 2}
        min_abundance : float
            The minimum abundance.
        current_abundance : float
            The current monoisotopic abundance.
        ms_dynamic_range : float
            The dynamic range.


        Notes
        -----
        This is the primary function to look for isotopologues based on a monoisotopic molecular formula.
        It needs to be expanded to include the calculation of resolving power and plot the results.
        Use this function at runtime during the molecular identification algorithm only when a positive ID is observed to the monoisotopic ion.
        Use this function to simulate mass spectrum (needs resolving power calculation to be fully operational).
        It might break when adding non-conventional atoms (not yet tested).
        This function employs the IsoSpecPy library https://github.com/MatteoLacki/IsoSpec.


        """

        # last update on 05-26-2020, Yuri E. Corilo

        # updated it to reflect min possible mass peak abundance
<<<<<<< HEAD
        cut_off_to_IsoSpeccPy = 1-(1/ms_dynamic_range)
        #print(cut_off_to_IsoSpeccPy)
        
        #print("cut_off_to_IsoSpeccPy", cut_off_to_IsoSpeccPy, current_abundance, min_abundance, ms_dynamic_range)
        #print(cut_off_to_IsoSpeccPy)
        atoms_labels = (atom for atom in formula_dict.keys() if atom != Labels.ion_type and atom != 'H')
       
=======
        cut_off_to_IsoSpeccPy = 1 - (1 / ms_dynamic_range)

        # print("cut_off_to_IsoSpeccPy", cut_off_to_IsoSpeccPy, current_abundance, min_abundance, ms_dynamic_range)
        # print(cut_off_to_IsoSpeccPy)
        atoms_labels = (
            atom
            for atom in formula_dict.keys()
            if atom != Labels.ion_type and atom != "H"
        )

>>>>>>> b453b3d2
        atoms_count = []
        masses_list_tuples = []
        props_list_tuples = []
        all_atoms_list = []

        for atom_label in atoms_labels:
            if Atoms.isotopes.get(atom_label)[1][0] is None:
                "This atom_label has no heavy isotope"
                atoms_count.append(formula_dict.get(atom_label))
                mass = Atoms.atomic_masses.get(atom_label)
                prop = Atoms.isotopic_abundance.get(atom_label)
                masses_list_tuples.append([mass])
                props_list_tuples.append([prop])
                all_atoms_list.append(atom_label)

            else:
                isotopes_label_list = Atoms.isotopes.get(atom_label)[1]

                if len(isotopes_label_list) > 1:
                    "This atom_label has two or more heavy isotope"
                    isotopos_labels = [i for i in isotopes_label_list]
                else:
                    "This atom_label only has one heavy isotope"
                    isotopos_labels = [isotopes_label_list[0]]

                # all_atoms_list.extend(isotopos_labels)
                isotopos_labels = [atom_label] + isotopos_labels

                all_atoms_list.extend(isotopos_labels)

                masses = [
                    Atoms.atomic_masses.get(atom_label)
                    for atom_label in isotopos_labels
                ]
                props = [
                    Atoms.isotopic_abundance.get(atom_label)
                    for atom_label in isotopos_labels
                ]

                atoms_count.append(formula_dict.get(atom_label))
                masses_list_tuples.append(masses)
                props_list_tuples.append(props)
        if legacy_isospec:
            iso = IsoSpecPy.IsoSpec(
                atoms_count,
                masses_list_tuples,
                props_list_tuples,
                cut_off_to_IsoSpeccPy,
            )
            conf = iso.getConfs()
            masses = conf[0]
            probs = exp(conf[1])
            molecular_formulas = conf[2]
            # print('conf', conf)
            # print('probs', conf[1])
        else:
            # This syntax in IsoSpecPy 2.2.2 yields the same information as the legacy approach
            iso = IsoSpecPy.IsoTotalProb(
                atomCounts=atoms_count,
                isotopeMasses=masses_list_tuples,
                isotopeProbabilities=props_list_tuples,
                prob_to_cover=cut_off_to_IsoSpeccPy,
                get_confs=True,
            )
            masses = list(iso.masses)
            probs = array(list(iso.probs))
            confs = list(iso.confs)

            molecular_formulas = []
            for x in confs:
                tmplist = []
                for y in x:
                    tmplist.extend(list(y))
                molecular_formulas.append(tmplist)

        new_formulas = []

        for isotopologue_index in range(len(iso)):
            # skip_mono_isotopic

            formula_list = molecular_formulas[isotopologue_index]
            new_formula_dict = dict(zip(all_atoms_list, formula_list))
            new_formula_dict[Labels.ion_type] = formula_dict.get(Labels.ion_type)
            if formula_dict.get("H"):
                new_formula_dict["H"] = formula_dict.get("H")

            new_formulas.append({x: y for x, y in new_formula_dict.items() if y != 0})

        # formula_dict in new_formulas check if monoisotopic is being returned
        if new_formulas:  # and formula_dict in new_formulas:
            # print(conf)
            # print(new_formulas)
            # print(atoms_count)
            # print(all_atoms_list)
            # print(masses_list_tuples)
            # print(props_list_tuples)
            # find where monoisotopic is
            index_mono = new_formulas.index(formula_dict)
            # calculate ratio iso/mono
            probs = list(probs / probs[index_mono])

            # delete the monoisotopic
            del probs[index_mono]
            del new_formulas[index_mono]

            # print('probs_exp', probs)
            for formulas, prob in zip(new_formulas, probs):
                theor_abundance = current_abundance * prob
                if theor_abundance > min_abundance:
                    # print(prob, theor_abundance, current_abundance)
                    yield (formulas, prob)
<<<<<<< HEAD
            #return zip(new_formulas, probs )
    
        #else:
        #    return [] 
        #    
    def _get_missing_isotopologues(self):
        """returns list of missing isotopologues."""
        if self.is_isotopologue:
            # confidence of isotopologue is pure mz error 
            # TODO add more features here 
            
            mformula_index = self.mono_isotopic_formula_index
            mspeak_index = self.mspeak_index_mono_isotopic

            mspeak = self._mspeak_parent._ms_parent[mspeak_index]
            
            expected_isotopologues = mspeak[mformula_index].expected_isotopologues

        else:
            
            expected_isotopologues = self.expected_isotopologues
            # has isotopologues based on current dinamic range
        
        
        if expected_isotopologues:
            missing_isos = []
            for mf in expected_isotopologues:
                # molecular formula has been assigned to a peak
                if mf._mspeak_parent:
                    continue
                else:
                    # fill missing mz with abundance 0 and mz error score of 0
                    #print(mf.mz_calc, mf.string, mf.abundance_calc)
                    missing_isos.append(mf)

        return missing_isos
=======
            # return zip(new_formulas, probs )

        # else:
        #    return []
>>>>>>> b453b3d2
<|MERGE_RESOLUTION|>--- conflicted
+++ resolved
@@ -250,15 +250,6 @@
         """
 
         # predicted std not set, using 0.3
-<<<<<<< HEAD
-        
-        if not self._mspeak_parent.predicted_std: self._mspeak_parent.predicted_std = 1.66
-        
-        #print( self._mspeak_parent.predicted_std)
-        
-        return exp(-1 * (power((self.mz_error - mean), 2) / (2 * power(self._mspeak_parent.predicted_std, 2))))
-    
-=======
         if not self._mspeak_parent.predicted_std:
             self._mspeak_parent.predicted_std = 1.66
 
@@ -272,7 +263,6 @@
             )
         )
 
->>>>>>> b453b3d2
     def _calc_isotopologue_confidence(self):
         """Calculate the isotopologue confidence of the molecular formula, based on the isotopologue similarity.
 
@@ -417,11 +407,7 @@
             # has isotopologues based on current dinamic range
 
         accumulated_mz_score = [self.mz_error_score]
-<<<<<<< HEAD
-            
-=======
-
->>>>>>> b453b3d2
+
         if expected_isotopologues:
             for mf in expected_isotopologues:
                 # molecular formula has been assigned to a peak
@@ -431,8 +417,7 @@
                 elif MSParameters.molecular_search.legacy_av_mzerr:
                     # fill missing mz with abundance 0 and mz error score of 0
                     accumulated_mz_score.append(0.0)
-                
-
+                    
         average_mz_score = sum(accumulated_mz_score) / len(accumulated_mz_score)
 
         if isnan(average_mz_score):
@@ -773,15 +758,6 @@
         # last update on 05-26-2020, Yuri E. Corilo
 
         # updated it to reflect min possible mass peak abundance
-<<<<<<< HEAD
-        cut_off_to_IsoSpeccPy = 1-(1/ms_dynamic_range)
-        #print(cut_off_to_IsoSpeccPy)
-        
-        #print("cut_off_to_IsoSpeccPy", cut_off_to_IsoSpeccPy, current_abundance, min_abundance, ms_dynamic_range)
-        #print(cut_off_to_IsoSpeccPy)
-        atoms_labels = (atom for atom in formula_dict.keys() if atom != Labels.ion_type and atom != 'H')
-       
-=======
         cut_off_to_IsoSpeccPy = 1 - (1 / ms_dynamic_range)
 
         # print("cut_off_to_IsoSpeccPy", cut_off_to_IsoSpeccPy, current_abundance, min_abundance, ms_dynamic_range)
@@ -792,7 +768,6 @@
             if atom != Labels.ion_type and atom != "H"
         )
 
->>>>>>> b453b3d2
         atoms_count = []
         masses_list_tuples = []
         props_list_tuples = []
@@ -904,7 +879,6 @@
                 if theor_abundance > min_abundance:
                     # print(prob, theor_abundance, current_abundance)
                     yield (formulas, prob)
-<<<<<<< HEAD
             #return zip(new_formulas, probs )
     
         #else:
@@ -940,10 +914,4 @@
                     #print(mf.mz_calc, mf.string, mf.abundance_calc)
                     missing_isos.append(mf)
 
-        return missing_isos
-=======
-            # return zip(new_formulas, probs )
-
-        # else:
-        #    return []
->>>>>>> b453b3d2
+        return missing_isos