import logging
from pathlib import Path

import numpy as np
import pandas as pd
import warnings

from corems.encapsulation.factory.parameters import LCMSParameters
from corems.mass_spectra.calc.lc_calc import LCCalculations, PHCalculations
from corems.molecular_id.search.lcms_spectral_search import LCMSSpectralSearch
from corems.mass_spectrum.input.numpyArray import ms_from_array_profile


class MassSpectraBase:
    """Base class for mass spectra objects.

    Parameters
    -----------
    file_location : str or Path
        The location of the file containing the mass spectra data.
    analyzer : str, optional
        The type of analyzer used to generate the mass spectra data. Defaults to 'Unknown'.
    instrument_label : str, optional
        The type of instrument used to generate the mass spectra data. Defaults to 'Unknown'.
    sample_name : str, optional
        The name of the sample; defaults to the file name if not provided to the parser. Defaults to None.
    spectra_parser : object, optional
        The spectra parser object used to create the mass spectra object. Defaults to None.

    Attributes
    -----------
    spectra_parser_class : class
        The class of the spectra parser used to create the mass spectra object.
    file_location : str or Path
        The location of the file containing the mass spectra data.
    sample_name : str
        The name of the sample; defaults to the file name if not provided to the parser.
    analyzer : str
        The type of analyzer used to generate the mass spectra data. Derived from the spectra parser.
    instrument_label : str
        The type of instrument used to generate the mass spectra data. Derived from the spectra parser.
    _scan_info : dict
        A dictionary containing the scan data with columns for scan number, scan time, ms level, precursor m/z,
        scan text, and scan window (lower and upper).
        Associated with the property scan_df, which returns a pandas DataFrame or can set this attribute from a pandas DataFrame.
    _ms : dict
        A dictionary containing mass spectra for the dataset, keys of dictionary are scan numbers. Initialized as an empty dictionary.
    _ms_unprocessed: dictionary of pandas.DataFrames or None
        A dictionary of unprocssed mass spectra data, as an (optional) intermediate data product for peak picking.
        Key is ms_level, and value is dataframe with columns for scan number, m/z, and intensity. Default is None.

    Methods
    --------
    * add_mass_spectra(scan_list, spectrum_mode: str = 'profile', use_parser = True, auto_process=True).
        Add mass spectra (or singlel mass spectrum) to _ms slot, from a list of scans
    * get_time_of_scan_id(scan).
        Returns the scan time for the specified scan number.
    """

    def __init__(
        self,
        file_location,
        analyzer="Unknown",
        instrument_label="Unknown",
        sample_name=None,
        spectra_parser=None,
    ):
        if isinstance(file_location, str):
            file_location = Path(file_location)
        else:
            file_location = file_location
        if not file_location.exists():
            raise FileExistsError("File does not exist: " + str(file_location))

        if sample_name:
            self.sample_name = sample_name
        else:
            self.sample_name = file_location.stem

        self.file_location = file_location
        self.analyzer = analyzer
        self.instrument_label = instrument_label

        # Add the spectra parser class to the object if it is not None
        if spectra_parser is not None:
            self.spectra_parser_class = spectra_parser.__class__
            self.spectra_parser = spectra_parser
            # Check that spectra_pasrser.sample_name is same as sample_name etc, raise warning if not
            if (
                self.sample_name is not None
                and self.sample_name != self.spectra_parser.sample_name
            ):
                warnings.warn(
                    "sample_name provided to MassSpectraBase object does not match sample_name provided to spectra parser object",
                    UserWarning
                )
            if self.analyzer != self.spectra_parser.analyzer:
                warnings.warn(
                    "analyzer provided to MassSpectraBase object does not match analyzer provided to spectra parser object",
                    UserWarning
                )
            if self.instrument_label != self.spectra_parser.instrument_label:
                warnings.warn(
                    "instrument provided to MassSpectraBase object does not match instrument provided to spectra parser object",
                    UserWarning
                )
            if self.file_location != self.spectra_parser.file_location:
                warnings.warn(
                    "file_location provided to MassSpectraBase object does not match file_location provided to spectra parser object",
                    UserWarning
                )

        # Instantiate empty dictionaries for scan information and mass spectra
        self._scan_info = {}
        self._ms = {}
        self._ms_unprocessed = {}

    def add_mass_spectrum(self, mass_spec):
        """Adds a mass spectrum to the dataset.

        Parameters
        -----------
        mass_spec : MassSpectrum
            The corems MassSpectrum object to be added to the dataset.

        Notes
        -----
        This is a helper function for the add_mass_spectra() method, and is not intended to be called directly.
        """
        # check if mass_spec has a scan_number attribute
        if not hasattr(mass_spec, "scan_number"):
            raise ValueError(
                "Mass spectrum must have a scan_number attribute to be added to the dataset correctly"
            )
        self._ms[mass_spec.scan_number] = mass_spec

    def add_mass_spectra(
        self,
        scan_list,
        spectrum_mode=None,
        ms_level=1,
        use_parser=True,
        auto_process=True,
        ms_params=None,
    ):
        """Add mass spectra to _ms dictionary, from a list of scans or single scan

        Notes
        -----
        The mass spectra will inherit the mass_spectrum, ms_peak, and molecular_search parameters from the LCMSBase object.


        Parameters
        -----------
        scan_list : list of ints
            List of scans to use to populate _ms slot
        spectrum_mode : str or None
            The spectrum mode to use for the mass spectra.
            If None, method will use the spectrum mode from the spectra parser to ascertain the spectrum mode (this allows for mixed types).
            Defaults to None.
        ms_level : int, optional
            The MS level to use for the mass spectra.
            This is used to pass the molecular_search parameters from the LCMS object to the individual MassSpectrum objects.
            Defaults to 1.
        using_parser : bool
            Whether to use the mass spectra parser to get the mass spectra.  Defaults to True.
        auto_process : bool
            Whether to auto-process the mass spectra.  Defaults to True.
        ms_params : MSParameters or None
            The mass spectrum parameters to use for the mass spectra.  If None, uses the globally set MSParameters.

        Raises
        ------
        TypeError
            If scan_list is not a list of ints
        ValueError
            If polarity is not 'positive' or 'negative'
            If ms_level is not 1 or 2
        """

        # check if scan_list is a list or a single int; if single int, convert to list
        if isinstance(scan_list, int):
            scan_list = [scan_list]
        if not isinstance(scan_list, list):
            raise TypeError("scan_list must be a list of integers")
        for scan in scan_list:
            if not isinstance(scan, int):
                raise TypeError("scan_list must be a list of integers")

        # set polarity to -1 if negative mode, 1 if positive mode (for mass spectrum creation)
        if self.polarity == "negative":
            polarity = -1
        elif self.polarity == "positive":
            polarity = 1
        else:
            raise ValueError(
                "Polarity not set for dataset, must be a either 'positive' or 'negative'"
            )

        # is not using_parser, check that ms1 and ms2 are not None
        if not use_parser:
            if ms_level not in self._ms_unprocessed.keys():
                raise ValueError(
                    "ms_level {} not found in _ms_unprocessed dictionary".format(
                        ms_level
                    )
                )

        scan_list = list(set(scan_list))
        scan_list.sort()
        if not use_parser:
            if self._ms_unprocessed[ms_level] is None:
                raise ValueError(
                    "No unprocessed data found for ms_level {}".format(ms_level)
                )
            if (
                len(
                    np.setdiff1d(
                        scan_list, self._ms_unprocessed[ms_level].scan.tolist()
                    )
                )
                > 0
            ):
                raise ValueError(
                    "Not all scans in scan_list are present in the unprocessed data"
                )
            # Prepare the ms_df for parsing
            ms_df = self._ms_unprocessed[ms_level].copy().set_index("scan", drop=False)

        for scan in scan_list:
            ms = None
            if spectrum_mode is None:
                # get spectrum mode from _scan_info
                spectrum_mode_scan = self.scan_df.loc[scan, "ms_format"]
            else:
                spectrum_mode_scan = spectrum_mode
            # Instantiate the mass spectrum object using the parser or the unprocessed data
            if not use_parser:
                my_ms_df = ms_df.loc[scan]
                if spectrum_mode_scan == "profile":
                    # Check this - it might be better to use the MassSpectrumProfile class to instantiate the mass spectrum
                    ms = ms_from_array_profile(
                        my_ms_df.mz,
                        my_ms_df.intensity,
                        self.file_location,
                        polarity=polarity,
                        auto_process=False,
                    )
                else:
                    raise ValueError(
                        "Only profile mode is supported for unprocessed data"
                    )
            if use_parser:
                ms = self.spectra_parser.get_mass_spectrum_from_scan(
                    scan_number=scan,
                    spectrum_mode=spectrum_mode_scan,
                    auto_process=False,
                )

            # Set the mass spectrum parameters, auto-process if auto_process is True, and add to the dataset
            if ms is not None:
                if ms_params is not None:
                    ms.parameters = ms_params
                ms.scan_number = scan
                if auto_process:
                    ms.process_mass_spec()
                self.add_mass_spectrum(ms)

    def get_time_of_scan_id(self, scan):
        """Returns the scan time for the specified scan number.

        Parameters
        -----------
        scan : int
            The scan number of the desired scan time.

        Returns
        --------
        float
            The scan time for the specified scan number (in minutes).

        Raises
        ------
        ValueError
            If no scan time is found for the specified scan number.
        """
        # Check if _retenion_time_list is empty and raise error if so
        if len(self._retention_time_list) == 0:
            raise ValueError("No retention times found in dataset")
        rt = self._retention_time_list[self._scans_number_list.index(scan)]
        return rt

    @property
    def scan_df(self):
        """
        pandas.DataFrame : A pandas DataFrame containing the scan info data with columns for scan number, scan time, ms level, precursor m/z, scan text, and scan window (lower and upper).
        """
        scan_df = pd.DataFrame.from_dict(self._scan_info)
        return scan_df

    @scan_df.setter
    def scan_df(self, df):
        """
        Sets the scan data for the dataset.

        Parameters
        -----------
        df : pandas.DataFrame
            A pandas DataFrame containing the scan data with columns for scan number, scan time, ms level,
            precursor m/z, scan text, and scan window (lower and upper).
        """
        self._scan_info = df.to_dict()

    def __getitem__(self, scan_number):
        return self._ms.get(scan_number)


class LCMSBase(MassSpectraBase, LCCalculations, PHCalculations, LCMSSpectralSearch):
    """A class representing a liquid chromatography-mass spectrometry (LC-MS) data object.

    This class is not intended to be instantiated directly, but rather to be instantiated by an appropriate mass spectra parser using the get_lcms_obj() method.

    Parameters
    -----------
    file_location : str or Path
        The location of the file containing the mass spectra data.
    analyzer : str, optional
        The type of analyzer used to generate the mass spectra data. Defaults to 'Unknown'.
    instrument_label : str, optional
        The type of instrument used to generate the mass spectra data. Defaults to 'Unknown'.
    sample_name : str, optional
        The name of the sample; defaults to the file name if not provided to the parser. Defaults to None.
    spectra_parser : object, optional
        The spectra parser object used to create the mass spectra object. Defaults to None.

    Attributes
    -----------
    polarity : str
        The polarity of the ionization mode used for the dataset.
    _parameters : LCMSParameters
        The parameters used for all methods called on the LCMSBase object. Set upon instantiation from LCMSParameters.
    _retention_time_list : numpy.ndarray
        An array of retention times for the dataset.
    _scans_number_list : list
        A list of scan numbers for the dataset.
    _tic_list : numpy.ndarray
        An array of total ion current (TIC) values for the dataset.
    eics : dict
        A dictionary containing extracted ion chromatograms (EICs) for the dataset.
        Key is the mz of the EIC. Initialized as an empty dictionary.
    mass_features : dictionary of LCMSMassFeature objects
        A dictionary containing mass features for the dataset.
        Key is mass feature ID. Initialized as an empty dictionary.
    spectral_search_results : dictionary of MS2SearchResults objects
        A dictionary containing spectral search results for the dataset.
        Key is scan number : precursor mz. Initialized as an empty dictionary.

    Methods
    --------
    * get_parameters_json().
        Returns the parameters used for the LC-MS analysis in JSON format.
    * add_associated_ms2_dda(add_to_lcmsobj=True, auto_process=True, use_parser=True)
        Adds which MS2 scans are associated with each mass feature to the
        mass_features dictionary and optionally adds the MS2 spectra to the _ms dictionary.
    * add_associated_ms1(add_to_lcmsobj=True, auto_process=True, use_parser=True)
        Adds the MS1 spectra associated with each mass feature to the
        mass_features dictionary and adds the MS1 spectra to the _ms dictionary.
    * mass_features_to_df()
        Returns a pandas dataframe summarizing the mass features in the dataset.
    * set_tic_list_from_data(overwrite=False)
        Sets the TIC list from the mass spectrum objects within the _ms dictionary.
    * set_retention_time_from_data(overwrite=False)
        Sets the retention time list from the data in the _ms dictionary.
    * set_scans_number_from_data(overwrite=False)
        Sets the scan number list from the data in the _ms dictionary.
    """

    def __init__(
        self,
        file_location,
        analyzer="Unknown",
        instrument_label="Unknown",
        sample_name=None,
        spectra_parser=None,
    ):
        super().__init__(
            file_location, analyzer, instrument_label, sample_name, spectra_parser
        )
        self.polarity = ""
        self._parameters = LCMSParameters()
        self._retention_time_list = []
        self._scans_number_list = []
        self._tic_list = []
        self.eics = {}
        self.mass_features = {}
        self.spectral_search_results = {}

    def get_parameters_json(self):
        """Returns the parameters stored for the LC-MS object in JSON format.

        Returns
        --------
        str
            The parameters used for the LC-MS analysis in JSON format.
        """
<<<<<<< HEAD
        if verbose:
            #TODO KRH: test and fix this
            print(self.parameters.to_json())
=======
>>>>>>> 5e32e40e
        return self.parameters.to_json()

    def remove_unprocessed_data(self, ms_level=None):
        """Removes the unprocessed data from the LCMSBase object.

        Parameters
        -----------
        ms_level : int, optional
            The MS level to remove the unprocessed data for. If None, removes unprocessed data for all MS levels.

        Raises
        ------
        ValueError
            If ms_level is not 1 or 2.

        Notes
        -----
        This method is useful for freeing up memory after the data has been processed.
        """
        if ms_level is None:
            for ms_level in self._ms_unprocessed.keys():
                self._ms_unprocessed[ms_level] = None
        if ms_level not in [1, 2]:
            raise ValueError("ms_level must be 1 or 2")
        self._ms_unprocessed[ms_level] = None

    def add_associated_ms2_dda(
        self, auto_process=True, use_parser=True, spectrum_mode=None, ms_params_key="ms2", scan_filter=None
    ):
        """Add MS2 spectra associated with mass features to the dataset.

        Populates the mass_features ms2_scan_numbers attribute (on mass_features dictionary on LCMSObject)

        Parameters
        -----------
        auto_process : bool, optional
            If True, auto-processes the MS2 spectra before adding it to the object's _ms dictionary. Default is True.
        use_parser : bool, optional
            If True, envoke the spectra parser to get the MS2 spectra. Default is True.
        spectrum_mode : str or None, optional
            The spectrum mode to use for the mass spectra.  If None, method will use the spectrum mode
            from the spectra parser to ascertain the spectrum mode (this allows for mixed types).
            Defaults to None. (faster if defined, otherwise will check each scan)
        ms_params_key : string, optional
            The key of the mass spectrum parameters to use for the mass spectra, accessed from the LCMSObject.parameters.mass_spectrum attribute.
            Defaults to 'ms2'.
        scan_filter : str
            A string to filter the scans to add to the _ms dictionary.  If None, all scans are added.  Defaults to None.
            "hcd" will pull out only HCD scans.

        Raises
        ------
        ValueError
            If mass_features is not set, must run find_mass_features() first.
            If no MS2 scans are found in the dataset.
            If no precursor m/z values are found in MS2 scans, not a DDA dataset.
        """
        # Check if mass_features is set, raise error if not
        if self.mass_features is None:
            raise ValueError(
                "mass_features not set, must run find_mass_features() first"
            )
        
        # reconfigure ms_params to get the correct mass spectrum parameters from the key
        ms_params = self.parameters.mass_spectrum[ms_params_key]

        mf_df = self.mass_features_to_df().copy()
        # Find ms2 scans that have a precursor m/z value
        ms2_scans = self.scan_df[self.scan_df.ms_level == 2]
        ms2_scans = ms2_scans[~ms2_scans.precursor_mz.isna()]
        # drop ms2 scans that have no tic
        ms2_scans = ms2_scans[ms2_scans.tic > 0]
        if ms2_scans is None:
            raise ValueError("No DDA scans found in dataset")

        if scan_filter is not None:
            ms2_scans = ms2_scans[ms2_scans.scan_text.str.contains(scan_filter)]
        # set tolerance in rt space (in minutes) and mz space (in daltons)
        time_tol = self.parameters.lc_ms.ms2_dda_rt_tolerance
        mz_tol = self.parameters.lc_ms.ms2_dda_mz_tolerance

        # for each mass feature, find the ms2 scans that are within the roi scan time and mz range
        dda_scans = []
        for i, row in mf_df.iterrows():
            ms2_scans_filtered = ms2_scans[
                ms2_scans.scan_time.between(
                    row.scan_time - time_tol, row.scan_time + time_tol
                )
            ]
            ms2_scans_filtered = ms2_scans_filtered[
                ms2_scans_filtered.precursor_mz.between(
                    row.mz - mz_tol, row.mz + mz_tol
                )
            ]
            dda_scans = dda_scans + ms2_scans_filtered.scan.tolist()
            self.mass_features[i].ms2_scan_numbers = ms2_scans_filtered.scan.tolist() + self.mass_features[i].ms2_scan_numbers
        # add to _ms attribute
        self.add_mass_spectra(
            scan_list=list(set(dda_scans)),
            auto_process=auto_process,
            spectrum_mode=spectrum_mode,
            use_parser=use_parser,
            ms_params=ms_params,
        )
        # associate appropriate _ms attribute to appropriate mass feature's ms2_mass_spectra attribute
        for mf_id in self.mass_features:
            if self.mass_features[mf_id].ms2_scan_numbers is not None:
                for dda_scan in self.mass_features[mf_id].ms2_scan_numbers:
                    if dda_scan in self._ms.keys():
                        self.mass_features[mf_id].ms2_mass_spectra[dda_scan] = self._ms[
                            dda_scan
                        ]

    def add_associated_ms1(
        self, auto_process=True, use_parser=True, spectrum_mode=None
    ):
        """Add MS1 spectra associated with mass features to the dataset.

        Parameters
        -----------
        auto_process : bool, optional
            If True, auto-processes the MS1 spectra before adding it to the object's _ms dictionary. Default is True.
        use_parser : bool, optional
            If True, envoke the spectra parser to get the MS1 spectra. Default is True.
        spectrum_mode : str or None, optional
            The spectrum mode to use for the mass spectra.  If None, method will use the spectrum mode
            from the spectra parser to ascertain the spectrum mode (this allows for mixed types).
            Defaults to None. (faster if defined, otherwise will check each scan)

        Raises
        ------
        ValueError
            If mass_features is not set, must run find_mass_features() first.
            If apex scans are not profile mode, all apex scans must be profile mode for averaging.
            If number of scans to average is not  1 or an integer with an integer median (i.e. 3, 5, 7, 9).
            If deconvolute is True and no EICs are found, did you run integrate_mass_features() first?
        """
        # Check if mass_features is set, raise error if not
        if self.mass_features is None:
            raise ValueError(
                "mass_features not set, must run find_mass_features() first"
            )
        scans_to_average = self.parameters.lc_ms.ms1_scans_to_average

        if scans_to_average == 1:
            # Add to LCMSobj
            self.add_mass_spectra(
                scan_list=[
                    int(x) for x in self.mass_features_to_df().apex_scan.tolist()
                ],
                auto_process=auto_process,
                use_parser=use_parser,
                spectrum_mode=spectrum_mode,
                ms_params=self.parameters.mass_spectrum["ms1"],
            )

        elif (
            (scans_to_average - 1) % 2
        ) == 0:  # scans_to_average = 3, 5, 7 etc, mirror l/r around apex
            apex_scans = list(set(self.mass_features_to_df().apex_scan.tolist()))
            # Check if all apex scans are profile mode, raise error if not
            if not all(self.scan_df.loc[apex_scans, "ms_format"] == "profile"):
                raise ValueError("All apex scans must be profile mode for averaging")

            # First get sets of scans to average
            def get_scans_from_apex(ms1_scans, apex_scan, scans_to_average):
                ms1_idx_start = ms1_scans.index(apex_scan) - int(
                    (scans_to_average - 1) / 2
                )
                if ms1_idx_start < 0:
                    ms1_idx_start = 0
                ms1_idx_end = (
                    ms1_scans.index(apex_scan) + int((scans_to_average - 1) / 2) + 1
                )
                if ms1_idx_end > (len(ms1_scans) - 1):
                    ms1_idx_end = len(ms1_scans) - 1
                scan_list = ms1_scans[ms1_idx_start:ms1_idx_end]
                return scan_list

            ms1_scans = self.ms1_scans
            scans_lists = [
                get_scans_from_apex(ms1_scans, apex_scan, scans_to_average)
                for apex_scan in apex_scans
            ]

            # set polarity to -1 if negative mode, 1 if positive mode (for mass spectrum creation)
            if self.polarity == "negative":
                polarity = -1
            elif self.polarity == "positive":
                polarity = 1

            if not use_parser:
                # Perform checks and prepare _ms_unprocessed dictionary if use_parser is False (saves time to do this once)
                ms1_unprocessed = self._ms_unprocessed[1].copy()
                # Set the index on _ms_unprocessed[1] to scan number
                ms1_unprocessed = ms1_unprocessed.set_index("scan", drop=False)
                self._ms_unprocessed[1] = ms1_unprocessed

                # Check that all the scans in scan_lists are indexs in self._ms_unprocessed[1]
                scans_lists_flat = list(
                    set([scan for sublist in scans_lists for scan in sublist])
                )
                if (
                    len(
                        np.setdiff1d(
                            np.sort(scans_lists_flat),
                            np.sort(ms1_unprocessed.index.values),
                        )
                    )
                    > 0
                ):
                    raise ValueError(
                        "Not all scans to average are present in the unprocessed data"
                    )

            for scan_list_average, apex_scan in zip(scans_lists, apex_scans):
                # Get unprocessed mass spectrum from scans
                ms = self.get_average_mass_spectrum(
                    scan_list=scan_list_average,
                    apex_scan=apex_scan,
                    spectrum_mode="profile",
                    ms_level=1,
                    auto_process=auto_process,
                    use_parser=use_parser,
                    perform_checks=False,
                    polarity=polarity,
                    ms_params=self.parameters.mass_spectrum["ms1"],
                )
                # Add mass spectrum to LCMS object and associated with mass feature
                self.add_mass_spectrum(ms)

            if not use_parser:
                # Reset the index on _ms_unprocessed[1] to not be scan number
                ms1_unprocessed = ms1_unprocessed.reset_index(drop=True)
                self._ms_unprocessed[1] = ms1_unprocessed
        else:
            raise ValueError(
                "Number of scans to average must be 1 or an integer with an integer median (i.e. 3, 5, 7, 9)"
            )

        # Associate the ms1 spectra with the mass features
        for mf_id in self.mass_features:
            self.mass_features[mf_id].mass_spectrum = self._ms[
                self.mass_features[mf_id].apex_scan
            ]
            self.mass_features[mf_id].update_mz()
        
        # Re-process clustering if persistent homology is selected to remove duplicate mass features after adding and processing MS1 spectra
        if self.parameters.lc_ms.peak_picking_method == "persistent homology":
            self.cluster_mass_features(drop_children=True, sort_by="persistence")

    def mass_features_to_df(self):
        """Returns a pandas dataframe summarizing the mass features.

        The dataframe contains the following columns: mf_id, mz, apex_scan, scan_time, intensity,
        persistence, area, monoisotopic_mf_id, and isotopologue_type.  The index is set to mf_id (mass feature ID).


        Returns
        --------
        pandas.DataFrame
            A pandas dataframe of mass features with the following columns:
            mf_id, mz, apex_scan, scan_time, intensity, persistence, area.
        """

        def mass_spectrum_to_string(
            mass_spec, normalize=True, min_normalized_abun=0.01
        ):
            """Converts a mass spectrum to a string of m/z:abundance pairs.

            Parameters
            -----------
            mass_spec : MassSpectrum
                A MassSpectrum object to be converted to a string.
            normalize : bool, optional
                If True, normalizes the abundance values to a maximum of 1. Defaults to True.
            min_normalized_abun : float, optional
                The minimum normalized abundance value to include in the string, only used if normalize is True. Defaults to 0.01.

            Returns
            --------
            str
                A string of m/z:abundance pairs from the mass spectrum, separated by a semicolon.
            """
            mz_np = mass_spec.to_dataframe()["m/z"].values
            abun_np = mass_spec.to_dataframe()["Peak Height"].values
            if normalize:
                abun_np = abun_np / abun_np.max()
            mz_abun = np.column_stack((mz_np, abun_np))
            if normalize:
                mz_abun = mz_abun[mz_abun[:, 1] > min_normalized_abun]
            mz_abun_str = [
                str(round(mz, ndigits=4)) + ":" + str(round(abun, ndigits=2))
                for mz, abun in mz_abun
            ]
            return "; ".join(mz_abun_str)

        cols_in_df = [
            "id",
            "_apex_scan",
            "start_scan",
            "final_scan",
            "_retention_time",
            "_intensity",
            "_persistence",
            "_area",
            "_dispersity_index",
            "_tailing_factor",
            "monoisotopic_mf_id",
            "isotopologue_type",
            "mass_spectrum_deconvoluted_parent",
        ]
        df_mf_list = []
        for mf_id in self.mass_features.keys():
            # Find cols_in_df that are in single_mf
            df_keys = list(
                set(cols_in_df).intersection(self.mass_features[mf_id].__dir__())
            )
            dict_mf = {}
            for key in df_keys:
                dict_mf[key] = getattr(self.mass_features[mf_id], key)
            if len(self.mass_features[mf_id].ms2_scan_numbers) > 0:
                # Add MS2 spectra info
                best_ms2_spectrum = self.mass_features[mf_id].best_ms2
                dict_mf["ms2_spectrum"] = mass_spectrum_to_string(best_ms2_spectrum)
            if len(self.mass_features[mf_id].associated_mass_features_deconvoluted) > 0:
                dict_mf["associated_mass_features"] = ", ".join(
                    map(
                        str,
                        self.mass_features[mf_id].associated_mass_features_deconvoluted,
                    )
                )
            if self.mass_features[mf_id]._half_height_width is not None:
                dict_mf["half_height_width"] = self.mass_features[
                    mf_id
                ].half_height_width
            # Check if EIC for mass feature is set
            df_mf_single = pd.DataFrame(dict_mf, index=[mf_id])
            df_mf_single["mz"] = self.mass_features[mf_id].mz
            df_mf_list.append(df_mf_single)
        df_mf = pd.concat(df_mf_list)

        # rename _area to area and id to mf_id
        df_mf = df_mf.rename(
            columns={
                "_area": "area",
                "id": "mf_id",
                "_apex_scan": "apex_scan",
                "_retention_time": "scan_time",
                "_intensity": "intensity",
                "_persistence": "persistence",
                "_dispersity_index": "dispersity_index",
                "_tailing_factor": "tailing_factor",
            }
        )

        # reorder columns
        col_order = [
            "mf_id",
            "scan_time",
            "mz",
            "apex_scan",
            "start_scan",
            "final_scan",
            "intensity",
            "persistence",
            "area",
            "half_height_width",
            "tailing_factor",
            "dispersity_index",
            "monoisotopic_mf_id",
            "isotopologue_type",
            "mass_spectrum_deconvoluted_parent",
            "associated_mass_features",
            "ms2_spectrum",
        ]
        # drop columns that are not in col_order
        cols_to_order = [col for col in col_order if col in df_mf.columns]
        df_mf = df_mf[cols_to_order]

        # reset index to mf_id
        df_mf = df_mf.set_index("mf_id")
        df_mf.index.name = "mf_id"

        return df_mf

    def mass_features_ms1_annot_to_df(self):
        """Returns a pandas dataframe summarizing the MS1 annotations for the mass features in the dataset.

        Returns
        --------
        pandas.DataFrame
            A pandas dataframe of MS1 annotations for the mass features in the dataset.
            The index is set to mf_id (mass feature ID)

        Raises
        ------
        Warning
            If no MS1 annotations were found for the mass features in the dataset.
        """
        annot_df_list_ms1 = []
        for mf_id in self.mass_features.keys():
            if self.mass_features[mf_id].mass_spectrum is None:
                pass
            else:
                # Add ms1 annotations to ms1 annotation list
                if (
                    np.abs(
                        (
                            self.mass_features[mf_id].ms1_peak.mz_exp
                            - self.mass_features[mf_id].mz
                        )
                    )
                    < 0.01
                ):
                    # Get the molecular formula from the mass spectrum
                    annot_df = self.mass_features[mf_id].mass_spectrum.to_dataframe()
                    # Subset to pull out only the peak associated with the mass feature
                    annot_df = annot_df[
                        annot_df["Index"] == self.mass_features[mf_id].ms1_peak.index
                    ].copy()

                    # Remove the index column and add column for mf_id
                    annot_df = annot_df.drop(columns=["Index"])
                    annot_df["mf_id"] = mf_id
                    annot_df_list_ms1.append(annot_df)

        if len(annot_df_list_ms1) > 0:
            annot_ms1_df_full = pd.concat(annot_df_list_ms1)
            annot_ms1_df_full = annot_ms1_df_full.set_index("mf_id")
            annot_ms1_df_full.index.name = "mf_id"

        else:
            annot_ms1_df_full = None
            # Warn that no ms1 annotations were found
            warnings.warn(
                "No MS1 annotations found for mass features in dataset, were MS1 spectra added and processed within the dataset?",
                UserWarning
            )

        return annot_ms1_df_full

    def mass_features_ms2_annot_to_df(self, molecular_metadata=None):
        """Returns a pandas dataframe summarizing the MS2 annotations for the mass features in the dataset.

        Parameters
        -----------
        molecular_metadata :  dict of MolecularMetadata objects
            A dictionary of MolecularMetadata objects, keyed by metabref_mol_id.  Defaults to None.

        Returns
        --------
        pandas.DataFrame
            A pandas dataframe of MS2 annotations for the mass features in the dataset, 
            and optionally molecular metadata. The index is set to mf_id (mass feature ID)

        Raises
        ------
        Warning
            If no MS2 annotations were found for the mass features in the dataset.
        """
        annot_df_list_ms2 = []
        for mf_id in self.mass_features.keys():
            if len(self.mass_features[mf_id].ms2_similarity_results) > 0:
                # Add ms2 annotations to ms2 annotation list
                for result in self.mass_features[mf_id].ms2_similarity_results:
                    annot_df_ms2 = result.to_dataframe()
                    annot_df_ms2["mf_id"] = mf_id
                    annot_df_list_ms2.append(annot_df_ms2)

        if len(annot_df_list_ms2) > 0:
            annot_ms2_df_full = pd.concat(annot_df_list_ms2)
            if molecular_metadata is not None:
                molecular_metadata_df = pd.concat(
                    [
                        pd.DataFrame.from_dict(v.__dict__, orient="index").transpose()
                        for k, v in molecular_metadata.items()
                    ],
                    ignore_index=True,
                )
                molecular_metadata_df = molecular_metadata_df.rename(
                    columns={"id": "ref_mol_id"}
                )
                annot_ms2_df_full = annot_ms2_df_full.merge(
                    molecular_metadata_df, on="ref_mol_id", how="left"
                )
            annot_ms2_df_full = annot_ms2_df_full.drop_duplicates(
                subset=["mf_id", "query_spectrum_id", "ref_ms_id"]
            ).copy()
            annot_ms2_df_full = annot_ms2_df_full.set_index("mf_id")
            annot_ms2_df_full.index.name = "mf_id"
        else:
            annot_ms2_df_full = None
            # Warn that no ms2 annotations were found
            warnings.warn(
                "No MS2 annotations found for mass features in dataset, were MS2 spectra added and searched against a database?",
                UserWarning
            )

        return annot_ms2_df_full

    def __len__(self):
        """
        Returns the number of mass spectra in the dataset.

        Returns
        --------
        int
            The number of mass spectra in the dataset.
        """
        return len(self._ms)

    def __getitem__(self, scan_number):
        """
        Returns the mass spectrum corresponding to the specified scan number.

        Parameters
        -----------
        scan_number : int
            The scan number of the desired mass spectrum.

        Returns
        --------
        MassSpectrum
            The mass spectrum corresponding to the specified scan number.
        """
        return self._ms.get(scan_number)

    def __iter__(self):
        """Returns an iterator over the mass spectra in the dataset.

        Returns
        --------
        iterator
            An iterator over the mass spectra in the dataset.
        """
        return iter(self._ms.values())

    def set_tic_list_from_data(self, overwrite=False):
        """Sets the TIC list from the mass spectrum objects within the _ms dictionary.

        Parameters
        -----------
        overwrite : bool, optional
            If True, overwrites the TIC list if it is already set. Defaults to False.

        Notes
        -----
        If the _ms dictionary is incomplete, sets the TIC list to an empty list.

        Raises
        ------
        ValueError
            If no mass spectra are found in the dataset.
            If the TIC list is already set and overwrite is False.
        """
        # Check if _ms is empty and raise error if so
        if len(self._ms) == 0:
            raise ValueError("No mass spectra found in dataset")

        # Check if tic_list is already set and raise error if so
        if len(self.tic) > 0 and not overwrite:
            raise ValueError("TIC list already set, use overwrite=True to overwrite")

        self.tic = [self._ms.get(i).tic for i in self.scans_number]

    def set_retention_time_from_data(self, overwrite=False):
        """Sets the retention time list from the data in the _ms dictionary.

        Parameters
        -----------
        overwrite : bool, optional
            If True, overwrites the retention time list if it is already set. Defaults to False.

        Notes
        -----
        If the _ms dictionary is empty or incomplete, sets the retention time list to an empty list.

        Raises
        ------
        ValueError
            If no mass spectra are found in the dataset.
            If the retention time list is already set and overwrite is False.
        """
        # Check if _ms is empty and raise error if so
        if len(self._ms) == 0:
            raise ValueError("No mass spectra found in dataset")

        # Check if retention_time_list is already set and raise error if so
        if len(self.retention_time) > 0 and not overwrite:
            raise ValueError(
                "Retention time list already set, use overwrite=True to overwrite"
            )

        retention_time_list = []
        for key_ms in sorted(self._ms.keys()):
            retention_time_list.append(self._ms.get(key_ms).retention_time)
        self.retention_time = retention_time_list

    def set_scans_number_from_data(self, overwrite=False):
        """Sets the scan number list from the data in the _ms dictionary.

        Notes
        -----
        If the _ms dictionary is empty or incomplete, sets the scan number list to an empty list.

        Raises
        ------
        ValueError
            If no mass spectra are found in the dataset.
            If the scan number list is already set and overwrite is False.
        """
        # Check if _ms is empty and raise error if so
        if len(self._ms) == 0:
            raise ValueError("No mass spectra found in dataset")

        # Check if scans_number_list is already set and raise error if so
        if len(self.scans_number) > 0 and not overwrite:
            raise ValueError(
                "Scan number list already set, use overwrite=True to overwrite"
            )

        self.scans_number = sorted(self._ms.keys())

    @property
    def ms1_scans(self):
        """
        list : A list of MS1 scan numbers for the dataset.
        """
        return self.scan_df[self.scan_df.ms_level == 1].index.tolist()

    @property
    def parameters(self):
        """
        LCMSParameters : The parameters used for the LC-MS analysis.
        """
        return self._parameters

    @parameters.setter
    def parameters(self, paramsinstance):
        """
        Sets the parameters used for the LC-MS analysis.

        Parameters
        -----------
        paramsinstance : LCMSParameters
            The parameters used for the LC-MS analysis.
        """
        self._parameters = paramsinstance

    @property
    def scans_number(self):
        """
        list : A list of scan numbers for the dataset.
        """
        return self._scans_number_list

    @scans_number.setter
    def scans_number(self, scan_numbers_list):
        """
        Sets the scan numbers for the dataset.

        Parameters
        -----------
        scan_numbers_list : list
            A list of scan numbers for the dataset.
        """
        self._scans_number_list = scan_numbers_list

    @property
    def retention_time(self):
        """
        numpy.ndarray : An array of retention times for the dataset.
        """
        return self._retention_time_list

    @retention_time.setter
    def retention_time(self, rt_list):
        """
        Sets the retention times for the dataset.

        Parameters
        -----------
        rt_list : list
            A list of retention times for the dataset.
        """
        self._retention_time_list = np.array(rt_list)

    @property
    def tic(self):
        """
        numpy.ndarray : An array of TIC values for the dataset.
        """
        return self._tic_list

    @tic.setter
    def tic(self, tic_list):
        """
        Sets the TIC values for the dataset.

        Parameters
        -----------
        tic_list : list
            A list of TIC values for the dataset.
        """
        self._tic_list = np.array(tic_list)<|MERGE_RESOLUTION|>--- conflicted
+++ resolved
@@ -403,12 +403,9 @@
         str
             The parameters used for the LC-MS analysis in JSON format.
         """
-<<<<<<< HEAD
         if verbose:
             #TODO KRH: test and fix this
             print(self.parameters.to_json())
-=======
->>>>>>> 5e32e40e
         return self.parameters.to_json()
 
     def remove_unprocessed_data(self, ms_level=None):
