--- conflicted
+++ resolved
@@ -156,17 +156,10 @@
                         if peak_abundance > 0:
 
                             dict_data = {peak_rt: {'mz': [mz],
-<<<<<<< HEAD
                                                    'abundance': [peak_abundance],
                                                    'scan_number': [scan_index]},
                                                    'ref_apex_rt': ref_apex_rt
                                                    }
-=======
-                                                    'abundance': [peak_abundance],
-                                                    'scan_number': [scan_index]},
-                                                    'ref_apex_rt': ref_apex_rt
-                                                    }
->>>>>>> 4f4f40b6
 
                             if apex_rt not in peaks_entity_data.keys():
 
@@ -186,10 +179,6 @@
                                     existing_data['abundance'].append(peak_abundance)
                                     existing_data['scan_number'].append(scan_index)
 
-<<<<<<< HEAD
-=======
-
->>>>>>> 4f4f40b6
         return peaks_entity_data
 
     def mass_spec_factory(self, rt, datadict):
@@ -245,11 +234,7 @@
             apex_i = rt_list.index(apex_rt)
 
             '''workaround for peak picking missing some local minimas'''
-<<<<<<< HEAD
             if apex_rt not in self.processed_appexes:
-=======
-            if not apex_rt in self.processed_appexes:
->>>>>>> 4f4f40b6
 
                 self.processed_appexes.append(apex_rt)
 
@@ -389,13 +374,8 @@
 
                     smoothed_tic = self.smooth_signal(peak_tic)
 
-<<<<<<< HEAD
                     include_indexes = sp.peak_picking_first_derivative(peak_rt, smoothed_tic, max_height, max_prominence, max_signal, min_peak_datapoints,
-                                                                       signal_threshold=signal_threshold,  correct_baseline=False, plot_res=False)
-=======
-                    include_indexes = sp.peak_picking_first_derivative(peak_rt, smoothed_tic,  max_height, max_prominence, max_signal, min_peak_datapoints,
-                                                                            signal_threshold=signal_threshold,  correct_baseline=False, plot_res=False)
->>>>>>> 4f4f40b6
+                                                                       signal_threshold=signal_threshold, correct_baseline=False, plot_res=False)
 
                     include_indexes = list(include_indexes)
 
@@ -438,9 +418,9 @@
 
                 smoothed_tic = self.smooth_signal(peak_tic)
 
-                include_indexes = sp.peak_picking_first_derivative(peak_rt, smoothed_tic,  max_height, max_prominence, max_signal, min_peak_datapoints,
-                                                                            signal_threshold=signal_threshold,  correct_baseline=False, plot_res=False)
-                include_indexes = list(include_indexes)   
+                include_indexes = sp.peak_picking_first_derivative(peak_rt, smoothed_tic, max_height, max_prominence, max_signal, min_peak_datapoints,
+                                                                   signal_threshold=signal_threshold, correct_baseline=False, plot_res=False)
+                include_indexes = list(include_indexes)
 
                 if include_indexes:
 
