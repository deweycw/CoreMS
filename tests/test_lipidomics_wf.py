--- conflicted
+++ resolved
@@ -29,8 +29,8 @@
     parser = MZMLSpectraParser(file_mzml)
 
     # Instatiate lc-ms data object using parser and pull in ms1 spectra into dataframe (without storing as MassSpectrum objects to save memory)
-    myLCMSobj = parser.get_lcms_obj(spectra="ms1", verbose=False)
-    myLCMSobj.find_mass_features(verbose=False)
+    myLCMSobj = parser.get_lcms_obj(spectra="ms1")
+    myLCMSobj.find_mass_features()
     myLCMSobj.add_associated_ms1(
         auto_process=True, use_parser=False, spectrum_mode="profile"
     )
@@ -107,16 +107,11 @@
     myLCMSobj.deconvolute_ms1_mass_features()
 
     mass_spec_decon = myLCMSobj.mass_features[1].mass_spectrum_deconvoluted
-<<<<<<< HEAD
     assert len(mass_spec_decon.mspeaks) < len(
         myLCMSobj.mass_features[1].mass_spectrum.mspeaks
     )
     myLCMSobj.add_peak_metrics()
-    myLCMSobj.find_c13_mass_features(verbose=False)
-=======
-    assert len(mass_spec_decon.mspeaks) < len(myLCMSobj.mass_features[1].mass_spectrum.mspeaks)
     myLCMSobj.find_c13_mass_features()
->>>>>>> b2512932
     assert len(myLCMSobj.mass_features) == 130
 
     # Perform a molecular search on a few of the mass features
