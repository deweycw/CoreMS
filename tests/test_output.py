import sys
sys.path.append(".")
import os

from corems.mass_spectrum.output.export import HighResMassSpecExport
<<<<<<< HEAD
from corems.mass_spectrum.input.massList import ReadCoremsMasslist
from corems.mass_spectra.input.boosterHDF5 import ReadHDF_BoosterMassSpectra
from corems.encapsulation.factory.parameters import MSParameters

def import_corems_mass_list():

    file_location = Path.cwd() / "tests/tests_data/ftms/" / "ESI_NEG_SRFA_COREMS.csv"

    # polarity need to be set or read from the file
    MSParameters.mass_spectrum.noise_threshold_method = 'relative_abundance'
    MSParameters.mass_spectrum.noise_threshold_min_relative_abundance = 1
    
    # load any type of mass list file, change the delimeter to read another type of file, i.e : "," for csv, "\t" for tabulated mass list, etc
    mass_list_reader = ReadCoremsMasslist(file_location)

    mass_spectrum = mass_list_reader.get_mass_spectrum()

    return mass_spectrum

def import_booster_mass_spectra_hdf():

    file_path = Path.cwd() / "tests/tests_data/ftms/" / "ESFA_100k_9767-13548_chB.A_re_pc_CoAddAll_mFT.h5"

    if file_path.exists():
        # polarity need to be set or read from the file
        booster_reader = ReadHDF_BoosterMassSpectra(file_path)

        booster_reader.start()
        booster_reader.join()

    return booster_reader.get_lcms_obj()

def test_export_mass_spectrum():

    mass_spectrum = import_corems_mass_list()

    exportMS = HighResMassSpecExport('NEG_ESI_SRFA_CoreMS', mass_spectrum)

    # exportMS.to_pandas()
    # exportMS.to_excel()
    # exportMS.to_csv()
    # exportMS.to_hdf()
=======

def test_export_mass_spectrum(mass_spectrum_ftms):

    exportMS = HighResMassSpecExport('NEG_ESI_SRFA_CoreMS', mass_spectrum_ftms)
>>>>>>> 551a4e56

    exportMS._output_type = 'excel'
    exportMS.save()
    # Check that the file was created and remove it
    assert os.path.exists('NEG_ESI_SRFA_CoreMS.xlsx')
    os.remove('NEG_ESI_SRFA_CoreMS.xlsx')
    os.remove('NEG_ESI_SRFA_CoreMS.json')

    exportMS._output_type = 'csv'
    exportMS.save()
    assert os.path.exists('NEG_ESI_SRFA_CoreMS.csv')
    os.remove('NEG_ESI_SRFA_CoreMS.csv')
    os.remove('NEG_ESI_SRFA_CoreMS.json')

    exportMS._output_type = 'pandas'
    exportMS.save()
    assert os.path.exists('NEG_ESI_SRFA_CoreMS.pkl')
    os.remove('NEG_ESI_SRFA_CoreMS.pkl')
    os.remove('NEG_ESI_SRFA_CoreMS.json')

    exportMS._output_type = 'hdf5'
    exportMS.save()
<<<<<<< HEAD
    exportMS.get_pandas_df()    
    exportMS.to_json() 

    mass_spectrum.to_excel('NEG_ESI_SRFA_CoreMS')
    mass_spectrum.to_dataframe()

    mass_spectrum.molecular_search_settings.output_score_method = "prob_score"
    mass_spectrum.to_csv('NEG_ESI_SRFA_CoreMS_prob_score')

    mass_spectrum.to_json()
    mass_spectrum.to_pandas('NEG_ESI_SRFA_CoreMS')

if __name__ == "__main__":
             
    test_export_mass_spectrum()
=======
    assert os.path.exists('NEG_ESI_SRFA_CoreMS.hdf5')
    os.remove('NEG_ESI_SRFA_CoreMS.hdf5')

    df = exportMS.get_pandas_df()    
    assert df.shape[0] > 10
    json_dump1 = exportMS.to_json() 

    mass_spectrum_ftms.to_excel('NEG_ESI_SRFA_CoreMS')
    assert os.path.exists('NEG_ESI_SRFA_CoreMS.xlsx')
    os.remove('NEG_ESI_SRFA_CoreMS.xlsx')
    os.remove('NEG_ESI_SRFA_CoreMS.json')
    df = mass_spectrum_ftms.to_dataframe()
    assert df.shape[0] > 10
    
    json_dump = mass_spectrum_ftms.to_json()
    assert len(json_dump) > 10
    assert json_dump1 == json_dump

    mass_spectrum_ftms.molecular_search_settings.output_score_method = "prob_score"
    mass_spectrum_ftms.to_csv('NEG_ESI_SRFA_CoreMS_prob_score')
    assert os.path.exists('NEG_ESI_SRFA_CoreMS_prob_score.csv')
    os.remove('NEG_ESI_SRFA_CoreMS_prob_score.csv')
    os.remove('NEG_ESI_SRFA_CoreMS_prob_score.json')

    mass_spectrum_ftms.to_pandas('NEG_ESI_SRFA_CoreMS')
    assert os.path.exists('NEG_ESI_SRFA_CoreMS.pkl')
    os.remove('NEG_ESI_SRFA_CoreMS.pkl')
    os.remove('NEG_ESI_SRFA_CoreMS.json')
>>>>>>> 551a4e56
<|MERGE_RESOLUTION|>--- conflicted
+++ resolved
@@ -3,55 +3,10 @@
 import os
 
 from corems.mass_spectrum.output.export import HighResMassSpecExport
-<<<<<<< HEAD
-from corems.mass_spectrum.input.massList import ReadCoremsMasslist
-from corems.mass_spectra.input.boosterHDF5 import ReadHDF_BoosterMassSpectra
-from corems.encapsulation.factory.parameters import MSParameters
-
-def import_corems_mass_list():
-
-    file_location = Path.cwd() / "tests/tests_data/ftms/" / "ESI_NEG_SRFA_COREMS.csv"
-
-    # polarity need to be set or read from the file
-    MSParameters.mass_spectrum.noise_threshold_method = 'relative_abundance'
-    MSParameters.mass_spectrum.noise_threshold_min_relative_abundance = 1
-    
-    # load any type of mass list file, change the delimeter to read another type of file, i.e : "," for csv, "\t" for tabulated mass list, etc
-    mass_list_reader = ReadCoremsMasslist(file_location)
-
-    mass_spectrum = mass_list_reader.get_mass_spectrum()
-
-    return mass_spectrum
-
-def import_booster_mass_spectra_hdf():
-
-    file_path = Path.cwd() / "tests/tests_data/ftms/" / "ESFA_100k_9767-13548_chB.A_re_pc_CoAddAll_mFT.h5"
-
-    if file_path.exists():
-        # polarity need to be set or read from the file
-        booster_reader = ReadHDF_BoosterMassSpectra(file_path)
-
-        booster_reader.start()
-        booster_reader.join()
-
-    return booster_reader.get_lcms_obj()
-
-def test_export_mass_spectrum():
-
-    mass_spectrum = import_corems_mass_list()
-
-    exportMS = HighResMassSpecExport('NEG_ESI_SRFA_CoreMS', mass_spectrum)
-
-    # exportMS.to_pandas()
-    # exportMS.to_excel()
-    # exportMS.to_csv()
-    # exportMS.to_hdf()
-=======
 
 def test_export_mass_spectrum(mass_spectrum_ftms):
 
     exportMS = HighResMassSpecExport('NEG_ESI_SRFA_CoreMS', mass_spectrum_ftms)
->>>>>>> 551a4e56
 
     exportMS._output_type = 'excel'
     exportMS.save()
@@ -74,23 +29,6 @@
 
     exportMS._output_type = 'hdf5'
     exportMS.save()
-<<<<<<< HEAD
-    exportMS.get_pandas_df()    
-    exportMS.to_json() 
-
-    mass_spectrum.to_excel('NEG_ESI_SRFA_CoreMS')
-    mass_spectrum.to_dataframe()
-
-    mass_spectrum.molecular_search_settings.output_score_method = "prob_score"
-    mass_spectrum.to_csv('NEG_ESI_SRFA_CoreMS_prob_score')
-
-    mass_spectrum.to_json()
-    mass_spectrum.to_pandas('NEG_ESI_SRFA_CoreMS')
-
-if __name__ == "__main__":
-             
-    test_export_mass_spectrum()
-=======
     assert os.path.exists('NEG_ESI_SRFA_CoreMS.hdf5')
     os.remove('NEG_ESI_SRFA_CoreMS.hdf5')
 
@@ -118,5 +56,4 @@
     mass_spectrum_ftms.to_pandas('NEG_ESI_SRFA_CoreMS')
     assert os.path.exists('NEG_ESI_SRFA_CoreMS.pkl')
     os.remove('NEG_ESI_SRFA_CoreMS.pkl')
-    os.remove('NEG_ESI_SRFA_CoreMS.json')
->>>>>>> 551a4e56
+    os.remove('NEG_ESI_SRFA_CoreMS.json')