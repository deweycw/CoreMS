import sys
import os
sys.path.append(".")

from corems.encapsulation.output import parameter_to_json, parameter_to_dict
from corems.encapsulation.factory.processingSetting  import MolecularLookupDictSettings

def test_toml():
      
    parameter_to_json.dump_all_settings_toml()
    assert os.path.exists('SettingsCoreMS.toml')
    os.remove('SettingsCoreMS.toml')

    parameter_to_json.dump_gcms_settings_toml()
    assert os.path.exists('SettingsCoreMS.toml')
    os.remove('SettingsCoreMS.toml')

    parameter_to_json.dump_ms_settings_toml()
<<<<<<< HEAD
    parameter_to_json.dump_lcms_settings_toml()
=======
    assert os.path.exists('SettingsCoreMS.toml')
    os.remove('SettingsCoreMS.toml')
>>>>>>> 551a4e56

def test_json():
      
    parameter_to_json.dump_all_settings_json()
    assert os.path.exists('SettingsCoreMS.json')
    os.remove('SettingsCoreMS.json')

    parameter_to_json.dump_gcms_settings_json()
    assert os.path.exists('SettingsCoreMS.json')
    os.remove('SettingsCoreMS.json')

    parameter_to_json.dump_ms_settings_json()
<<<<<<< HEAD
    parameter_to_json.dump_lcms_settings_json()
   
def test_data():
    
    parameter_to_dict.get_dict_ms_default_data()
    parameter_to_dict.get_dict_gcms_default_data()
    parameter_to_dict.get_dict_lcms_default_data()
=======
    assert os.path.exists('SettingsCoreMS.json')
    os.remove('SettingsCoreMS.json')
   
def test_data():
    
    param_dict = parameter_to_dict.get_dict_ms_default_data()
    assert len(param_dict) > 4
    param_dict = parameter_to_dict.get_dict_gcms_default_data()
    assert  len(param_dict) > 1
>>>>>>> 551a4e56
    

def test_settings_search():

    test = MolecularLookupDictSettings().__dict__
    assert len(test) > 14
    assert "usedAtoms" in test
    assert "url_database" in test
<|MERGE_RESOLUTION|>--- conflicted
+++ resolved
@@ -16,12 +16,8 @@
     os.remove('SettingsCoreMS.toml')
 
     parameter_to_json.dump_ms_settings_toml()
-<<<<<<< HEAD
-    parameter_to_json.dump_lcms_settings_toml()
-=======
     assert os.path.exists('SettingsCoreMS.toml')
     os.remove('SettingsCoreMS.toml')
->>>>>>> 551a4e56
 
 def test_json():
       
@@ -34,15 +30,6 @@
     os.remove('SettingsCoreMS.json')
 
     parameter_to_json.dump_ms_settings_json()
-<<<<<<< HEAD
-    parameter_to_json.dump_lcms_settings_json()
-   
-def test_data():
-    
-    parameter_to_dict.get_dict_ms_default_data()
-    parameter_to_dict.get_dict_gcms_default_data()
-    parameter_to_dict.get_dict_lcms_default_data()
-=======
     assert os.path.exists('SettingsCoreMS.json')
     os.remove('SettingsCoreMS.json')
    
@@ -52,7 +39,6 @@
     assert len(param_dict) > 4
     param_dict = parameter_to_dict.get_dict_gcms_default_data()
     assert  len(param_dict) > 1
->>>>>>> 551a4e56
     
 
 def test_settings_search():
