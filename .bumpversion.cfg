--- conflicted
+++ resolved
@@ -1,9 +1,5 @@
 [bumpversion]
-<<<<<<< HEAD
 current_version = 23.0.2
-=======
-current_version = 22.2.0
->>>>>>> 4f4f40b6
 commit = False
 tag = False
 
