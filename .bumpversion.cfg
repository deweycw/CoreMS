[bumpversion]
<<<<<<< HEAD
current_version = 22.1.13
=======
current_version = 23.0.0
>>>>>>> 45446381
commit = False
tag = False

[bumpversion:part:release]
optional_value = beta
values = 
	alpha
	beta
	rc1
	rc2
	rc3

[bumpversion:file:setup.py]

[bumpversion:file:README.md]

[bumpversion:file:corems/__init__.py]
<|MERGE_RESOLUTION|>--- conflicted
+++ resolved
@@ -1,9 +1,5 @@
 [bumpversion]
-<<<<<<< HEAD
-current_version = 22.1.13
-=======
 current_version = 23.0.0
->>>>>>> 45446381
 commit = False
 tag = False
 
