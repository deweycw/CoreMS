[bumpversion]
<<<<<<< HEAD
current_version = 18.4.2
=======
current_version = 19.0.0
>>>>>>> 739136e5
commit = False
tag = False

[bumpversion:part:release]
optional_value = beta
values = 
	alpha
	beta
	rc1
	rc2
	rc3

[bumpversion:file:setup.py]

[bumpversion:file:README.md]

[bumpversion:file:corems/__init__.py]
<|MERGE_RESOLUTION|>--- conflicted
+++ resolved
@@ -1,9 +1,5 @@
 [bumpversion]
-<<<<<<< HEAD
-current_version = 18.4.2
-=======
 current_version = 19.0.0
->>>>>>> 739136e5
 commit = False
 tag = False
 
