"""
Notes
--------
Assumes that ms1 are collected in profile mode, persistent homology not applicable for centroided data.
"""

import sys

sys.path.append("./")
from multiprocessing import Pool
from pathlib import Path
import datetime
import toml
import warnings

import pandas as pd
import time

from corems.mass_spectra.input.corems_hdf5 import ReadCoreMSHDFMassSpectra
from corems.mass_spectra.input.mzml import MZMLSpectraParser
from corems.mass_spectra.input.rawFileReader import ImportMassSpectraThermoMSFileReader
from corems.mass_spectra.output.export import LipidomicsExport
from corems.molecular_id.search.molecularFormulaSearch import SearchMolecularFormulas
from corems.molecular_id.search.database_interfaces import MetabRefLCInterface
from corems.encapsulation.input.parameter_from_json import (
    load_and_set_toml_parameters_lcms,
)


def instantiate_lcms_obj(file_in):
    """Instantiate a corems LCMS object from a binary file.  Pull in ms1 spectra into dataframe (without storing as MassSpectrum objects to save memory)

    Parameters
    ----------
    file_in : str or Path
        Path to binary file
    verbose : bool
        Whether to print verbose output

    Returns
    -------
    myLCMSobj : corems LCMS object
        LCMS object with ms1 spectra in dataframe
    """
    # Instantiate parser based on binary file type
    if ".raw" in str(file_in):
        parser = ImportMassSpectraThermoMSFileReader(file_in)

    if ".mzML" in str(file_in):
        parser = MZMLSpectraParser(file_in)

    # Instantiate lc-ms data object using parser and pull in ms1 spectra into dataframe (without storing as MassSpectrum objects to save memory)
    myLCMSobj = parser.get_lcms_obj(spectra="ms1")

    return myLCMSobj


def set_params_on_lcms_obj(myLCMSobj, params_toml, verbose):
    """Set parameters on the LCMS object

    Parameters
    ----------
    myLCMSobj : corems LCMS object
        LCMS object to set parameters on
    params_toml : str or Path
        Path to toml file with parameters

    Returns
    -------
    None, sets parameters on the LCMS object
    """
    # Load parameters from toml file
    load_and_set_toml_parameters_lcms(myLCMSobj, params_toml)

    # If myLCMSobj is a positive mode, remove Cl from atoms used in molecular search
    # This cuts down on the number of molecular formulas searched hugely
    if myLCMSobj.polarity == "positive":
        myLCMSobj.parameters.mass_spectrum["ms1"].molecular_search.usedAtoms.pop("Cl")
    elif myLCMSobj.polarity == "negative":
        myLCMSobj.parameters.mass_spectrum["ms1"].molecular_search.usedAtoms.pop("Na")

    if verbose:
        print("Parameters set on LCMS object")


def load_scan_translator(scan_translator=None):
    """Translate scans using a scan translator

    Parameters
    ----------
    scan_translator : str or Path
        Path to scan translator yaml file

    Returns
    -------
    scan_dict : dict
        Dict with keys as parameter keys and values as lists of scans
    """
    # Convert the scan translator to a dictionary
    if scan_translator is None:
        scan_translator_dict = {"ms2": {"scan_filter": "", "resolution": "high"}}
    else:
        # Convert the scan translator to a dictionary
        if isinstance(scan_translator, str):
            scan_translator = Path(scan_translator)
        # read in the scan translator from toml
        with open(scan_translator, "r") as f:
            scan_translator_dict = toml.load(f)
    for param_key in scan_translator_dict.keys():
        if scan_translator_dict[param_key]["scan_filter"] == "":
            scan_translator_dict[param_key]["scan_filter"] = None
    return scan_translator_dict


def check_scan_translator(myLCMSobj, scan_translator):
    """Check if scan translator is provided and that it maps correctly to scans and parameters"""
    scan_translator_dict = load_scan_translator(scan_translator)
    # Check that the scan translator maps correctly to scans and parameters
    scan_df = myLCMSobj.scan_df
    scans_pulled_out = []
    for param_key in scan_translator_dict.keys():
        assert param_key in myLCMSobj.parameters.mass_spectrum.keys()
        assert "scan_filter" in scan_translator_dict[param_key].keys()
        assert "resolution" in scan_translator_dict[param_key].keys()
        # Pull out scans that match the scan filter
        scan_df_sub = scan_df[
            scan_df.scan_text.str.contains(
                scan_translator_dict[param_key]["scan_filter"]
            )
        ]
        scans_pulled_out.extend(scan_df_sub.scan.tolist())
        if len(scan_df_sub) == 0:
            raise ValueError(
                "No scans pulled out by scan translator for parameter key: ",
                param_key,
                " and scan filter: ",
                scan_translator_dict[param_key]["scan_filter"],
            )

    # Check that the scans pulled out by the scan translator are not overlapping and assert error if they are
    if len(set(scans_pulled_out)) != len(scans_pulled_out):
        raise ValueError("Overlapping scans pulled out by scan translator")


def add_mass_features(myLCMSobj, scan_translator):
    """Process ms1 spectra and perform molecular search

    This includes peak picking, adding and processing associated ms1 spectra,
    integration of mass features, annotation of c13 mass features, deconvolution of ms1 mass features,
    and adding of peak shape metrics of mass features to the mass feature dataframe.

    Parameters
    ----------
    myLCMSobj : corems LCMS object
        LCMS object to process
    scan_translator : str or Path
        Path to scan translator yaml file

    Returns
    -------
    None, processes the LCMS object
    """
    myLCMSobj.find_mass_features()
    myLCMSobj.add_associated_ms1(
        auto_process=True, use_parser=False, spectrum_mode="profile"
    )
    myLCMSobj.integrate_mass_features(drop_if_fail=True)
    # Count and report how many mass features are left after integration
    print("Number of mass features after integration: ", len(myLCMSobj.mass_features))
    myLCMSobj.find_c13_mass_features()
    myLCMSobj.deconvolute_ms1_mass_features()
    myLCMSobj.add_peak_metrics()

    scan_dictionary = load_scan_translator(scan_translator=scan_translator)
    for param_key in scan_dictionary.keys():
        scan_filter = scan_dictionary[param_key]["scan_filter"]
        if scan_filter == "":
            scan_filter = None
        myLCMSobj.add_associated_ms2_dda(
            spectrum_mode="centroid", ms_params_key=param_key, scan_filter=scan_filter
        )


def molecular_formula_search(myLCMSobj):
    """Perform molecular search on ms1 spectra

    Parameters
    ----------
    myLCMSobj : corems LCMS object
        LCMS object to process

    Returns
    -------
    None, processes the LCMS object
    """
    i = 1
    # get df of mass features
    mf_df = myLCMSobj.mass_features_to_df()

    # search molecular formulas for each mass feature
    total_decon_parent = sum(mf_df.mass_spectrum_deconvoluted_parent)
    for mf_id in mf_df.index:
        if myLCMSobj.mass_features[mf_id].mass_spectrum_deconvoluted_parent:
            if i > 10:  # TODO KRH: remove this when ready
                break
            print("searching mf: ", str(i), " of ", str(total_decon_parent))

            scan = myLCMSobj.mass_features[mf_id].apex_scan
            # Search single spectrum for all peaks that correspond to the same scan
            mf_df_scan = mf_df[mf_df.apex_scan == scan]
            peaks_to_search = [
                myLCMSobj.mass_features[x].ms1_peak for x in mf_df_scan.index.tolist()
            ]
            time_start = time.time()
            SearchMolecularFormulas(
                myLCMSobj._ms[scan],
                first_hit=False,
                find_isotopologues=True,
            ).run_worker_ms_peaks(peaks_to_search)
            print(
                "time to search whole spectrum for all peaks in scan: ",
                time.time() - time_start,
            )
            i += 1
    print("Finished molecular search")


def export_results(myLCMSobj, out_path, molecular_metadata=None, final=False):
    """Export results to hdf5 and csv as a lipid report

    Parameters
    ----------
    myLCMSobj : corems LCMS object
        LCMS object to process
    out_path : str or Path
        Path to output file
    molecular_metadata : dict
        Dict with molecular metadata
    final : bool
        Whether to export final results

    Returns
    -------
    None, exports results to hdf5 and csv as a lipid report
    """
    exporter = LipidomicsExport(out_path, myLCMSobj)
    exporter.to_hdf(overwrite=True)
    if final:
        # Do not show warnings, these are expected
        exporter.report_to_csv(molecular_metadata=molecular_metadata)
    else:
        with warnings.catch_warnings():
            warnings.simplefilter("ignore")
            exporter.report_to_csv()


def save_times(myLCMSobj, time_start, out_path, time_end=None):
    """Get times for processing steps

    Parameters
    ----------
    myLCMSobj : corems LCMS object
        LCMS object to process
    time_start : float
        Start time of processing
    out_path : str or Path
        Path to output file
    time_end : float
        End time of processing

    Returns
    -------
    None, writes out times to a file within the output directory
    """
    # Check if out_path (with .corems) exisits
    out_dir = Path(str(out_path) + ".corems/")
    if not out_dir.exists():
        print("Output directory does not exist")

    time_toml_path = out_dir / "times.toml"
    if not time_toml_path.exists():
        raw_data_creation_time = myLCMSobj.spectra_parser.get_creation_time().strftime(
            "%Y-%m-%dT%H:%M:%SZ"
        )
        processed_data_creation_time = time_start.strftime("%Y-%m-%dT%H:%M:%SZ")
        time_dict = {
            "raw_data_creation_time": raw_data_creation_time,
            "metabolomics_workflow_start_time": processed_data_creation_time,
        }
        # save as a toml file
        toml_string = toml.dumps(time_dict)  # Output to a string
        with open(time_toml_path, "w") as f:
            f.write(toml_string)
    elif time_toml_path.exists() and time_end is not None:
        time_dict = toml.load(time_toml_path)
        time_dict["metabolomics_workflow_end_time"] = time_end.strftime(
            "%Y-%m-%dT%H:%M:%SZ"
        )
        toml_string = toml.dumps(time_dict)
        with open(time_toml_path, "w") as f:
            f.write(toml_string)


def process_ms2(myLCMSobj, metadata, scan_translator):
    """Process ms2 spectra and perform molecular search

    Parameters
    ----------
    myLCMSobj : corems LCMS object
        LCMS object to process
    metadata : dict
        Dict with keys "mzs", "fe", and "molecular_metadata" with values of dicts of precursor mzs (negative and positive), flash entropy search databases (negative and positive), and molecular metadata, respectively

    Returns
    -------
    None, processes the LCMS object
    """
    # Perform molecular search on ms2 spectra
    # Grab fe from metatdata associated with polarity (this is inherently high resolution as its from a in-silico high res library)
    fe_search = metadata["fe"][myLCMSobj.polarity]

    scan_dictionary = load_scan_translator(scan_translator)
    ms2_scan_df = myLCMSobj.scan_df[myLCMSobj.scan_df.ms_level == 2]

    # Process high resolution MS2 scans
    # Collect all high resolution MS2 scans using the scan translator
    for param_key in scan_dictionary.keys():
        ms2_scans_oi_hr = []
        if scan_dictionary[param_key]["resolution"] == "high":
            scan_filter = scan_dictionary[param_key]["scan_filter"]
            if scan_filter is not None:
                ms2_scan_df_hr = ms2_scan_df[
                    ms2_scan_df.scan_text.str.contains(scan_filter)
                ]
            else:
                ms2_scan_df_hr = ms2_scan_df
            ms2_scans_oi_hr_i = [
                x for x in ms2_scan_df_hr.scan.tolist() if x in myLCMSobj._ms.keys()
            ]
            ms2_scans_oi_hr.extend(ms2_scans_oi_hr_i)
    # Perform search on high res scans
    if len(ms2_scans_oi_hr) > 0:
        myLCMSobj.fe_search(
            scan_list=ms2_scans_oi_hr, fe_lib=fe_search, peak_sep_da=0.01
        )

    # Process low resolution MS2 scans
    # Collect all low resolution MS2 scans using the scan translator
    for param_key in scan_dictionary.keys():
        ms2_scans_oi_lr = []
        if scan_dictionary[param_key]["resolution"] == "low":
            scan_filter = scan_dictionary[param_key]["scan_filter"]
            if scan_filter is not None:
                ms2_scan_df_lr = ms2_scan_df[
                    ms2_scan_df.scan_text.str.contains(scan_filter)
                ]
            else:
                ms2_scan_df_lr = ms2_scan_df
            ms2_scans_oi_lri = [
                x for x in ms2_scan_df_lr.scan.tolist() if x in myLCMSobj._ms.keys()
            ]
            ms2_scans_oi_lr.extend(ms2_scans_oi_lri)
    # Perform search on low res scans
    if len(ms2_scans_oi_lr) > 0:
        # Recast the flashentropy search database to low resolution
        metabref = MetabRefLCInterface()
        fe_search_lr = metabref._to_flashentropy(
            metabref_lib=fe_search,
            normalize=True,
            fe_kwargs={
                "normalize_intensity": True,
                "min_ms2_difference_in_da": 0.4,
                "max_ms2_tolerance_in_da": 0.2,
                "max_indexed_mz": 3000,
                "precursor_ions_removal_da": None,
                "noise_threshold": 0,
            },
        )
        myLCMSobj.fe_search(
            scan_list=ms2_scans_oi_lr, fe_lib=fe_search_lr, peak_sep_da=0.3
        )


def run_lipid_sp_ms1(
    file_in,
    out_path,
    params_toml,
    scan_translator=None,
    verbose=True,
    return_mzs=True,
    ms1_molecular_search=True,
):
    """Run signal processing, get associated ms1, add associated ms2, do ms1 molecular search, and export intermediate results

    Parameters
    ----------
    file_in : str or Path
        Path to binary file
    out_path : str or Path
        Path to output file
    params_toml : str or Path
        Path to toml file with parameters
    verbose : bool
        Whether to print verbose output
    return_mzs : bool
        Whether to return precursor mzs

    Returns
    -------
    mz_dict : dict
        Dict with keys "positive" and "negative" and values of lists of precursor mzs
    """
    time_start = datetime.datetime.now()
    myLCMSobj = instantiate_lcms_obj(file_in)
    set_params_on_lcms_obj(myLCMSobj, params_toml, verbose)
    check_scan_translator(myLCMSobj, scan_translator)
    add_mass_features(myLCMSobj, scan_translator)
    myLCMSobj.remove_unprocessed_data()
<<<<<<< HEAD
    #if ms1_molecular_search:
    #    molecular_formula_search(myLCMSobj)
=======
    #myLCMSobj.parameters.mass_spectrum['ms1'].molecular_search.verbose_processing = False
    if ms1_molecular_search:
        molecular_formula_search(myLCMSobj)
>>>>>>> 6791b0c9
    export_results(myLCMSobj, out_path=out_path, final=False)
    save_times(myLCMSobj, time_start, out_path)
    if return_mzs:
        precursor_mz_list = list(
            set(
                [
                    v.mz
                    for k, v in myLCMSobj.mass_features.items()
                    if len(v.ms2_scan_numbers) > 0 and v.isotopologue_type is None
                ]
            )
        )
        mz_dict = {myLCMSobj.polarity: precursor_mz_list}
        return mz_dict


def prep_metadata(mz_dicts, out_dir, token_path):
    """Prepare metadata for ms2 spectral search

    Parameters
    ----------
    mz_dicts : list of dicts
        List of dicts with keys "positive" and "negative" and values of lists of precursor mzs
    out_dir : Path
        Path to output directory

    Returns
    -------
    metadata : dict
        Dict with keys "mzs", "fe", and "molecular_metadata" with values of dicts of precursor mzs (negative and positive), flash entropy search databases (negative and positive), and molecular metadata, respectively

    Notes
    -------
    Also writes out files for the flash entropy search databases and molecular metadata
    """
    metadata = {
        "mzs": {"positive": None, "negative": None},
        "fe": {"positive": None, "negative": None},
        "molecular_metadata": {},
    }
    for d in mz_dicts:
        metadata["mzs"].update(d)

    metabref = MetabRefLCInterface()
    if token_path is not None:
        metabref.set_token(token_path)
    metabref.set_token("tmp_data/thermo_raw_collection/metabref.token")

    print("Preparing positive lipid library")
    if metadata["mzs"]["positive"] is not None:
        metabref_positive, lipidmetadata_positive = metabref.get_lipid_library(
            mz_list=metadata["mzs"]["positive"],
            polarity="positive",
            mz_tol_ppm=5,
            format="flashentropy",
            normalize=True,
            fe_kwargs={
                "normalize_intensity": True,
                "min_ms2_difference_in_da": 0.02,  # for cleaning spectra
                "max_ms2_tolerance_in_da": 0.01,  # for setting search space
                "max_indexed_mz": 3000,
                "precursor_ions_removal_da": None,
                "noise_threshold": 0,
            },
        )
        metadata["fe"]["positive"] = metabref_positive
        metadata["molecular_metadata"].update(lipidmetadata_positive)
        fe_positive_df = pd.DataFrame.from_dict(
            {k: v for k, v in enumerate(metadata["fe"]["positive"])}, orient="index"
        )
        fe_positive_df.to_csv(out_dir / "ms2_db_positive.csv")

    print("Preparing negative lipid library")
    if metadata["mzs"]["negative"] is not None:
        metabref_negative, lipidmetadata_negative = metabref.get_lipid_library(
            mz_list=metadata["mzs"]["negative"],
            polarity="negative",
            mz_tol_ppm=5,
            mz_tol_da_api=0.01,
            format="flashentropy",
            normalize=True,
            fe_kwargs={
                "normalize_intensity": True,
                "min_ms2_difference_in_da": 0.02,  # for cleaning spectra
                "max_ms2_tolerance_in_da": 0.01,  # for setting search space
                "max_indexed_mz": 3000,
                "precursor_ions_removal_da": None,
                "noise_threshold": 0,
            },
        )
        metadata["fe"]["negative"] = metabref_negative
        metadata["molecular_metadata"].update(lipidmetadata_negative)
        fe_negative_df = pd.DataFrame.from_dict(
            {k: v for k, v in enumerate(metadata["fe"]["negative"])}, orient="index"
        )
        fe_negative_df.to_csv(out_dir / "ms2_db_negative.csv")

    mol_metadata_df = pd.concat(
        [
            pd.DataFrame.from_dict(v.__dict__, orient="index").transpose()
            for k, v in metadata["molecular_metadata"].items()
        ],
        ignore_index=True,
    )
    mol_metadata_df.to_csv(out_dir / "molecular_metadata.csv")
    return metadata


def run_lipid_ms2(out_path, metadata, scan_translator=None):
    """Run ms2 spectral search and export final results

    Parameters
    ----------
    out_path : str or Path
        Path to output file
    metadata : dict
        Dict with keys "mzs", "fe", and "molecular_metadata" with values of dicts of precursor mzs (negative and positive), flash entropy search databases (negative and positive), and molecular metadata, respectively

    Returns
    -------
    None, runs ms2 spectral search and exports final results
    """
    # Read in the intermediate results
    out_path_hdf5 = str(out_path) + ".corems/" + out_path.stem + ".hdf5"
    parser = ReadCoreMSHDFMassSpectra(out_path_hdf5)
    myLCMSobj = parser.get_lcms_obj()

    # Process ms2 spectra, perform spectral search, and export final results
    process_ms2(myLCMSobj, metadata, scan_translator=scan_translator)
    export_results(myLCMSobj, str(out_path), metadata["molecular_metadata"], final=True)
    time_end = datetime.datetime.now()
    save_times(myLCMSobj, time_start=None, out_path=out_path, time_end=time_end)


def run_lipid_workflow(
    file_dir,
    out_dir,
    params_toml,
    token_path,
    scan_translator=None,
    verbose=True,
    ms1_molecular_search=True,
    cores=1,
):
    """Run lipidomics workflow

    Parameters
    ----------
    file_dir : str or Path
        Path to directory with raw or mzml lipid files
    out_dir : str or Path
        Path to output directory
    params_toml : str or Path
        Path to toml file with parameters

    token_path : str or Path
        Path to token file for MetabRefLCInterface
    verbose : bool
        Whether to print verbose output
    cores : int
        Number of cores to use

    Returns
    -------
    None, runs lipidomics workflow and exports final results
    """
    # Make output dir and get list of files to process
    out_dir.mkdir(parents=True, exist_ok=True)
    files_list = list(file_dir.glob("*.raw"))
    out_paths_list = [out_dir / f.stem for f in files_list]

    # Run signal processing, get associated ms1, add associated ms2, do ms1 molecular search, and export temp results
    if cores == 1 or len(files_list) == 1:
        mz_dicts = []
        for file_in, file_out in list(zip(files_list, out_paths_list)):
            mz_dict = run_lipid_sp_ms1(
                file_in=str(file_in),
                out_path=str(file_out),
                params_toml=params_toml,
                scan_translator=scan_translator,
                verbose=verbose,
                ms1_molecular_search=ms1_molecular_search,
            )
            mz_dicts.append(mz_dict)
    elif cores > 1:
        pool = Pool(cores)
        args = [
            (
                str(file_in),
                str(file_out),
                params_toml,
                scan_translator,
                verbose,
                ms1_molecular_search,
            )
            for file_in, file_out in list(zip(files_list, out_paths_list))
        ]
        mz_dicts = pool.starmap(run_lipid_sp_ms1, args)
        pool.close()
        pool.join()
    # Prepare ms2 spectral search space
    metadata = prep_metadata(mz_dicts, out_dir, token_path)

    # Run ms2 spectral search and export final results
    if cores == 1 or len(files_list) == 1:
        for file_out in out_paths_list:
            mz_dicts = run_lipid_ms2(
                file_out, metadata, scan_translator=scan_translator
            )
    elif cores > 1:
        pool = Pool(cores)
        args = [(file_out, metadata, scan_translator) for file_out in out_paths_list]
        mz_dicts = pool.starmap(run_lipid_ms2, args)
        pool.close()
        pool.join()

    print("Finished processing, data are written in " + str(out_dir))


if __name__ == "__main__":
    # Set input variables to run
    cores = 1
    file_dir = Path("tmp_data/thermo_raw_mini")
    out_dir = Path("tmp_data/NMDC_processed_241113")
    params_toml = Path("tmp_data/EMSL_lipidomics_params.toml")
    metab_ref_token = Path("tmp_data/thermo_raw_collection/metabref.token")
    verbose = True
    scan_translator = Path("tmp_data/thermo_raw_collection/scan_translator.toml")

    # Set up output directory
    out_dir.mkdir(parents=True, exist_ok=True)

    # if cores > 1, don't use verbose output
    if cores > 2:
        verbose = False

    run_lipid_workflow(
        file_dir=file_dir,
        out_dir=out_dir,
        params_toml=params_toml,
        token_path=metab_ref_token,
        scan_translator=scan_translator,
        verbose=verbose,
        cores=cores,
    )<|MERGE_RESOLUTION|>--- conflicted
+++ resolved
@@ -416,14 +416,9 @@
     check_scan_translator(myLCMSobj, scan_translator)
     add_mass_features(myLCMSobj, scan_translator)
     myLCMSobj.remove_unprocessed_data()
-<<<<<<< HEAD
+    #myLCMSobj.parameters.mass_spectrum['ms1'].molecular_search.verbose_processing = False
     #if ms1_molecular_search:
     #    molecular_formula_search(myLCMSobj)
-=======
-    #myLCMSobj.parameters.mass_spectrum['ms1'].molecular_search.verbose_processing = False
-    if ms1_molecular_search:
-        molecular_formula_search(myLCMSobj)
->>>>>>> 6791b0c9
     export_results(myLCMSobj, out_path=out_path, final=False)
     save_times(myLCMSobj, time_start, out_path)
     if return_mzs:
